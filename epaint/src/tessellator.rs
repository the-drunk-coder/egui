//! Converts graphics primitives into textured triangles.
//!
//! This module converts lines, circles, text and more represented by [`Shape`]
//! into textured triangles represented by [`Mesh`].

#![allow(clippy::identity_op)]

use crate::{
    text::{Fonts, TextColorMap},
    *,
};
use emath::*;
use std::f32::consts::TAU;

// ----------------------------------------------------------------------------

#[derive(Clone, Debug, Default)]
pub struct PathPoint {
    pos: Pos2,

    /// For filled paths the normal is used for anti-aliasing (both strokes and filled areas).
    ///
    /// For strokes the normal is also used for giving thickness to the path
    /// (i.e. in what direction to expand).
    ///
    /// The normal could be estimated by differences between successive points,
    /// but that would be less accurate (and in some cases slower).
    ///
    /// Normals are normally unit-length.
    normal: Vec2,
}

/// A connected line (without thickness or gaps) which can be tessellated
/// to either to a stroke (with thickness) or a filled convex area.
/// Used as a scratch-pad during tessellation.
#[derive(Clone, Debug, Default)]
struct Path(Vec<PathPoint>);

impl Path {
    pub fn clear(&mut self) {
        self.0.clear();
    }

    pub fn reserve(&mut self, additional: usize) {
        self.0.reserve(additional)
    }

    #[inline(always)]
    pub fn add_point(&mut self, pos: Pos2, normal: Vec2) {
        self.0.push(PathPoint { pos, normal });
    }

    pub fn add_circle(&mut self, center: Pos2, radius: f32) {
        let n = (radius * 4.0).round() as i32; // TODO: tweak a bit more
        let n = clamp(n, 4..=64);
        self.reserve(n as usize);
        for i in 0..n {
            let angle = remap(i as f32, 0.0..=n as f32, 0.0..=TAU);
            let normal = vec2(angle.cos(), angle.sin());
            self.add_point(center + radius * normal, normal);
        }
    }

    pub fn add_line_segment(&mut self, points: [Pos2; 2]) {
        self.reserve(2);
        let normal = (points[1] - points[0]).normalized().rot90();
        self.add_point(points[0], normal);
        self.add_point(points[1], normal);
    }

    pub fn add_open_points(&mut self, points: &[Pos2]) {
        let n = points.len();
        assert!(n >= 2);

        if n == 2 {
            // Common case optimization:
            self.add_line_segment([points[0], points[1]]);
        } else {
            // TODO: optimize
            self.reserve(n);
            self.add_point(points[0], (points[1] - points[0]).normalized().rot90());
            for i in 1..n - 1 {
                let mut n0 = (points[i] - points[i - 1]).normalized().rot90();
                let mut n1 = (points[i + 1] - points[i]).normalized().rot90();

                // Handle duplicated points (but not triplicated...):
                if n0 == Vec2::ZERO {
                    n0 = n1;
                } else if n1 == Vec2::ZERO {
                    n1 = n0;
                }

                let normal = (n0 + n1) / 2.0;
                let length_sq = normal.length_sq();
                let right_angle_length_sq = 0.5;
                let sharper_than_a_right_angle = length_sq < right_angle_length_sq;
                if sharper_than_a_right_angle {
                    // cut off the sharp corner
                    let center_normal = normal.normalized();
                    let n0c = (n0 + center_normal) / 2.0;
                    let n1c = (n1 + center_normal) / 2.0;
                    self.add_point(points[i], n0c / n0c.length_sq());
                    self.add_point(points[i], n1c / n1c.length_sq());
                } else {
                    // miter join
                    self.add_point(points[i], normal / length_sq);
                }
            }
            self.add_point(
                points[n - 1],
                (points[n - 1] - points[n - 2]).normalized().rot90(),
            );
        }
    }

    pub fn add_line_loop(&mut self, points: &[Pos2]) {
        let n = points.len();
        assert!(n >= 2);
        self.reserve(n);

        // TODO: optimize
        for i in 0..n {
            let mut n0 = (points[i] - points[(i + n - 1) % n]).normalized().rot90();
            let mut n1 = (points[(i + 1) % n] - points[i]).normalized().rot90();

            // Handle duplicated points (but not triplicated...):
            if n0 == Vec2::ZERO {
                n0 = n1;
            } else if n1 == Vec2::ZERO {
                n1 = n0;
            }

            let normal = (n0 + n1) / 2.0;
            let length_sq = normal.length_sq();
            let right_angle_length_sq = 0.5;
            let sharper_than_a_right_angle = length_sq < right_angle_length_sq;
            if sharper_than_a_right_angle {
                // cut off the sharp corner
                let center_normal = normal.normalized();
                let n0c = (n0 + center_normal) / 2.0;
                let n1c = (n1 + center_normal) / 2.0;
                self.add_point(points[i], n0c / n0c.length_sq());
                self.add_point(points[i], n1c / n1c.length_sq());
            } else {
                // miter join
                self.add_point(points[i], normal / length_sq);
            }
        }
    }
}

pub mod path {
    //! Helpers for constructing paths
    use super::*;

    /// overwrites existing points
    pub fn rounded_rectangle(path: &mut Vec<Pos2>, rect: Rect, corner_radius: f32) {
        path.clear();

        let min = rect.min;
        let max = rect.max;

        let cr = corner_radius
            .min(rect.width() * 0.5)
            .min(rect.height() * 0.5);

        if cr <= 0.0 {
            let min = rect.min;
            let max = rect.max;
            path.reserve(4);
            path.push(pos2(min.x, min.y));
            path.push(pos2(max.x, min.y));
            path.push(pos2(max.x, max.y));
            path.push(pos2(min.x, max.y));
        } else {
            add_circle_quadrant(path, pos2(max.x - cr, max.y - cr), cr, 0.0);
            add_circle_quadrant(path, pos2(min.x + cr, max.y - cr), cr, 1.0);
            add_circle_quadrant(path, pos2(min.x + cr, min.y + cr), cr, 2.0);
            add_circle_quadrant(path, pos2(max.x - cr, min.y + cr), cr, 3.0);
        }
    }

    /// Add one quadrant of a circle
    ///
    /// * quadrant 0: right bottom
    /// * quadrant 1: left bottom
    /// * quadrant 2: left top
    /// * quadrant 3: right top
    //
    // Derivation:
    //
    // * angle 0 * TAU / 4 = right
    //   - quadrant 0: right bottom
    // * angle 1 * TAU / 4 = bottom
    //   - quadrant 1: left bottom
    // * angle 2 * TAU / 4 = left
    //   - quadrant 2: left top
    // * angle 3 * TAU / 4 = top
    //   - quadrant 3: right top
    // * angle 4 * TAU / 4 = right
    pub fn add_circle_quadrant(path: &mut Vec<Pos2>, center: Pos2, radius: f32, quadrant: f32) {
        // TODO: optimize with precalculated vertices for some radii ranges

        let n = (radius * 0.75).round() as i32; // TODO: tweak a bit more
        let n = clamp(n, 2..=32);
        const RIGHT_ANGLE: f32 = TAU / 4.0;
        path.reserve(n as usize + 1);
        for i in 0..=n {
            let angle = remap(
                i as f32,
                0.0..=n as f32,
                quadrant * RIGHT_ANGLE..=(quadrant + 1.0) * RIGHT_ANGLE,
            );
            path.push(center + radius * Vec2::angled(angle));
        }
    }
}

// ----------------------------------------------------------------------------

#[derive(Clone, Copy, PartialEq)]
pub enum PathType {
    Open,
    Closed,
}
use self::PathType::{Closed, Open};

/// Tessellation quality options
#[derive(Clone, Copy, Debug)]
#[cfg_attr(feature = "persistence", derive(serde::Deserialize, serde::Serialize))]
#[cfg_attr(feature = "persistence", serde(default))]
pub struct TessellationOptions {
    /// Size of a pixel in points, e.g. 0.5
    pub aa_size: f32,
    /// Anti-aliasing makes shapes appear smoother, but requires more triangles and is therefore slower.
    /// By default this is enabled in release builds and disabled in debug builds.
    pub anti_alias: bool,
    /// If `true` (default) cull certain primitives before tessellating them
    pub coarse_tessellation_culling: bool,
    /// Output the clip rectangles to be painted?
    pub debug_paint_clip_rects: bool,
    /// Output the text-containing rectangles
    pub debug_paint_text_rects: bool,
    /// If true, no clipping will be done
    pub debug_ignore_clip_rects: bool,
}

impl Default for TessellationOptions {
    fn default() -> Self {
        Self {
            aa_size: 1.0,
            anti_alias: true,
            coarse_tessellation_culling: true,
            debug_paint_text_rects: false,
            debug_paint_clip_rects: false,
            debug_ignore_clip_rects: false,
        }
    }
}

/// Tessellate the given convex area into a polygon.
fn fill_closed_path(
    path: &[PathPoint],
    color: Color32,
    options: TessellationOptions,
    out: &mut Mesh,
) {
    if color == Color32::TRANSPARENT {
        return;
    }

    let n = path.len() as u32;
    if options.anti_alias {
        out.reserve_triangles(3 * n as usize);
        out.reserve_vertices(2 * n as usize);
        let color_outer = Color32::TRANSPARENT;
        let idx_inner = out.vertices.len() as u32;
        let idx_outer = idx_inner + 1;
        for i in 2..n {
            out.add_triangle(idx_inner + 2 * (i - 1), idx_inner, idx_inner + 2 * i);
        }
        let mut i0 = n - 1;
        for i1 in 0..n {
            let p1 = &path[i1 as usize];
            let dm = p1.normal * options.aa_size * 0.5;
            out.colored_vertex(p1.pos - dm, color);
            out.colored_vertex(p1.pos + dm, color_outer);
            out.add_triangle(idx_inner + i1 * 2, idx_inner + i0 * 2, idx_outer + 2 * i0);
            out.add_triangle(idx_outer + i0 * 2, idx_outer + i1 * 2, idx_inner + 2 * i1);
            i0 = i1;
        }
    } else {
        out.reserve_triangles(n as usize);
        let idx = out.vertices.len() as u32;
        out.vertices.extend(path.iter().map(|p| Vertex {
            pos: p.pos,
            uv: WHITE_UV,
            color,
        }));
        for i in 2..n {
            out.add_triangle(idx, idx + i - 1, idx + i);
        }
    }
}

/// Tessellate the given path as a stroke with thickness.
fn stroke_path(
    path: &[PathPoint],
    path_type: PathType,
    stroke: Stroke,
    options: TessellationOptions,
    out: &mut Mesh,
) {
    if stroke.width <= 0.0 || stroke.color == Color32::TRANSPARENT {
        return;
    }

    let n = path.len() as u32;
    let idx = out.vertices.len() as u32;

    if options.anti_alias {
        let color_inner = stroke.color;
        let color_outer = Color32::TRANSPARENT;

        let thin_line = stroke.width <= options.aa_size;
        if thin_line {
            /*
            We paint the line using three edges: outer, inner, outer.

            .       o   i   o      outer, inner, outer
            .       |---|          aa_size (pixel width)
            */

            // Fade out as it gets thinner:
            let color_inner = mul_color(color_inner, stroke.width / options.aa_size);
            if color_inner == Color32::TRANSPARENT {
                return;
            }

            out.reserve_triangles(4 * n as usize);
            out.reserve_vertices(3 * n as usize);

            let mut i0 = n - 1;
            for i1 in 0..n {
                let connect_with_previous = path_type == PathType::Closed || i1 > 0;
                let p1 = &path[i1 as usize];
                let p = p1.pos;
                let n = p1.normal;
                out.colored_vertex(p + n * options.aa_size, color_outer);
                out.colored_vertex(p, color_inner);
                out.colored_vertex(p - n * options.aa_size, color_outer);

                if connect_with_previous {
                    out.add_triangle(idx + 3 * i0 + 0, idx + 3 * i0 + 1, idx + 3 * i1 + 0);
                    out.add_triangle(idx + 3 * i0 + 1, idx + 3 * i1 + 0, idx + 3 * i1 + 1);

                    out.add_triangle(idx + 3 * i0 + 1, idx + 3 * i0 + 2, idx + 3 * i1 + 1);
                    out.add_triangle(idx + 3 * i0 + 2, idx + 3 * i1 + 1, idx + 3 * i1 + 2);
                }
                i0 = i1;
            }
        } else {
            // thick line
            // TODO: line caps for really thick lines?

            /*
            We paint the line using four edges: outer, inner, inner, outer

            .       o   i     p    i   o   outer, inner, point, inner, outer
            .       |---|                  aa_size (pixel width)
            .         |--------------|     width
            .       |---------|            outer_rad
            .           |-----|            inner_rad
            */

            out.reserve_triangles(6 * n as usize);
            out.reserve_vertices(4 * n as usize);

            let mut i0 = n - 1;
            for i1 in 0..n {
                let connect_with_previous = path_type == PathType::Closed || i1 > 0;
                let inner_rad = 0.5 * (stroke.width - options.aa_size);
                let outer_rad = 0.5 * (stroke.width + options.aa_size);
                let p1 = &path[i1 as usize];
                let p = p1.pos;
                let n = p1.normal;
                out.colored_vertex(p + n * outer_rad, color_outer);
                out.colored_vertex(p + n * inner_rad, color_inner);
                out.colored_vertex(p - n * inner_rad, color_inner);
                out.colored_vertex(p - n * outer_rad, color_outer);

                if connect_with_previous {
                    out.add_triangle(idx + 4 * i0 + 0, idx + 4 * i0 + 1, idx + 4 * i1 + 0);
                    out.add_triangle(idx + 4 * i0 + 1, idx + 4 * i1 + 0, idx + 4 * i1 + 1);

                    out.add_triangle(idx + 4 * i0 + 1, idx + 4 * i0 + 2, idx + 4 * i1 + 1);
                    out.add_triangle(idx + 4 * i0 + 2, idx + 4 * i1 + 1, idx + 4 * i1 + 2);

                    out.add_triangle(idx + 4 * i0 + 2, idx + 4 * i0 + 3, idx + 4 * i1 + 2);
                    out.add_triangle(idx + 4 * i0 + 3, idx + 4 * i1 + 2, idx + 4 * i1 + 3);
                }
                i0 = i1;
            }
        }
    } else {
        out.reserve_triangles(2 * n as usize);
        out.reserve_vertices(2 * n as usize);

        let last_index = if path_type == Closed { n } else { n - 1 };
        for i in 0..last_index {
            out.add_triangle(
                idx + (2 * i + 0) % (2 * n),
                idx + (2 * i + 1) % (2 * n),
                idx + (2 * i + 2) % (2 * n),
            );
            out.add_triangle(
                idx + (2 * i + 2) % (2 * n),
                idx + (2 * i + 1) % (2 * n),
                idx + (2 * i + 3) % (2 * n),
            );
        }

        let thin_line = stroke.width <= options.aa_size;
        if thin_line {
            // Fade out thin lines rather than making them thinner
            let radius = options.aa_size / 2.0;
            let color = mul_color(stroke.color, stroke.width / options.aa_size);
            if color == Color32::TRANSPARENT {
                return;
            }
            for p in path {
                out.colored_vertex(p.pos + radius * p.normal, color);
                out.colored_vertex(p.pos - radius * p.normal, color);
            }
        } else {
            let radius = stroke.width / 2.0;
            for p in path {
                out.colored_vertex(p.pos + radius * p.normal, stroke.color);
                out.colored_vertex(p.pos - radius * p.normal, stroke.color);
            }
        }
    }
}

fn mul_color(color: Color32, factor: f32) -> Color32 {
    debug_assert!(0.0 <= factor && factor <= 1.0);
    // As an unfortunate side-effect of using premultiplied alpha
    // we need a somewhat expensive conversion to linear space and back.
    color.linear_multiply(factor)
}

// ----------------------------------------------------------------------------

/// Converts [`Shape`]s into [`Mesh`].
pub struct Tessellator {
    options: TessellationOptions,
    /// Only used for culling
    clip_rect: Rect,
    scratchpad_points: Vec<Pos2>,
    scratchpad_path: Path,
}

impl Tessellator {
    pub fn from_options(options: TessellationOptions) -> Self {
        Self {
            options,
            clip_rect: Rect::EVERYTHING,
            scratchpad_points: Default::default(),
            scratchpad_path: Default::default(),
        }
    }

    /// Tessellate a single [`Shape`] into a [`Mesh`].
    ///
    /// * `shape`: the shape to tessellate
    /// * `options`: tessellation quality
    /// * `fonts`: font source when tessellating text
    /// * `out`: where the triangles are put
    /// * `scratchpad_path`: if you plan to run `tessellate_shape`
    ///    many times, pass it a reference to the same `Path` to avoid excessive allocations.
    pub fn tessellate_shape(&mut self, fonts: &Fonts, shape: Shape, out: &mut Mesh) {
        let clip_rect = self.clip_rect;
        let options = self.options;

        match shape {
            Shape::Noop => {}
            Shape::Vec(vec) => {
                for shape in vec {
                    self.tessellate_shape(fonts, shape, out)
                }
            }
            Shape::Circle {
                center,
                radius,
                fill,
                stroke,
            } => {
                if radius <= 0.0 {
                    return;
                }

                if options.coarse_tessellation_culling
                    && !clip_rect.expand(radius + stroke.width).contains(center)
                {
                    return;
                }

                let path = &mut self.scratchpad_path;
                path.clear();
                path.add_circle(center, radius);
                fill_closed_path(&path.0, fill, options, out);
                stroke_path(&path.0, Closed, stroke, options, out);
            }
            Shape::Mesh(mesh) => {
                if mesh.is_valid() {
                    out.append(mesh);
                } else {
                    debug_assert!(false, "Invalid Mesh in Shape::Mesh");
                }
            }
            Shape::LineSegment { points, stroke } => {
                let path = &mut self.scratchpad_path;
                path.clear();
                path.add_line_segment(points);
                stroke_path(&path.0, Open, stroke, options, out);
            }
            Shape::Path {
                points,
                closed,
                fill,
                stroke,
            } => {
                if points.len() >= 2 {
                    let path = &mut self.scratchpad_path;
                    path.clear();
                    if closed {
                        path.add_line_loop(&points);
                    } else {
                        path.add_open_points(&points);
                    }

                    if fill != Color32::TRANSPARENT {
                        debug_assert!(
                            closed,
                            "You asked to fill a path that is not closed. That makes no sense."
                        );
                        fill_closed_path(&path.0, fill, options, out);
                    }
                    let typ = if closed { Closed } else { Open };
                    stroke_path(&path.0, typ, stroke, options, out);
                }
            }
            Shape::Rect {
                rect,
                corner_radius,
                fill,
                stroke,
            } => {
                let rect = PaintRect {
                    rect,
                    corner_radius,
                    fill,
                    stroke,
                };
                self.tessellate_rect(&rect, out);
            }
            Shape::Text {
                pos,
                galley,
                text_style,
                color_map,
                default_color,
                fake_italics,
            } => {
                if options.debug_paint_text_rects {
                    self.tessellate_rect(
                        &PaintRect {
                            rect: Rect::from_min_size(pos, galley.size).expand(0.5),
                            corner_radius: 2.0,
                            fill: Default::default(),
                            stroke: (0.5, default_color).into(),
                        },
                        out,
                    );
                }
                self.tessellate_text(
                    fonts,
                    pos,
                    &galley,
                    text_style,
                    default_color,
                    &color_map,
                    fake_italics,
                    out,
                );
<<<<<<< HEAD
            }
            Shape::MulticolorText {
                pos,
                galley,
                text_style,
                color_map,
                default_color,
            } => {
                if options.debug_paint_text_rects {
                    self.tessellate_rect(
                        &PaintRect {
                            rect: Rect::from_min_size(pos, galley.size).expand(0.5),
                            corner_radius: 2.0,
                            fill: Default::default(),
                            stroke: (0.5, default_color).into(),
                        },
                        out,
                    );
                }
                self.tessellate_multicolor_text(
                    fonts,
                    pos,
                    &galley,
                    text_style,
                    &color_map,
                    default_color,
                    out,
                );
=======
>>>>>>> f88ed7cb
            }
        }
    }

    pub(crate) fn tessellate_rect(&mut self, rect: &PaintRect, out: &mut Mesh) {
        let PaintRect {
            mut rect,
            corner_radius,
            fill,
            stroke,
        } = *rect;

        if self.options.coarse_tessellation_culling
            && !rect.expand(stroke.width).intersects(self.clip_rect)
        {
            return;
        }
        if rect.is_empty() {
            return;
        }

        // It is common to (sometimes accidentally) create an infinitely sized rectangle.
        // Make sure we can handle that:
        rect.min = rect.min.at_least(pos2(-1e7, -1e7));
        rect.max = rect.max.at_most(pos2(1e7, 1e7));

        let path = &mut self.scratchpad_path;
        path.clear();
        path::rounded_rectangle(&mut self.scratchpad_points, rect, corner_radius);
        path.add_line_loop(&self.scratchpad_points);
        fill_closed_path(&path.0, fill, self.options, out);
        stroke_path(&path.0, Closed, stroke, self.options, out);
    }

    #[allow(clippy::too_many_arguments)]
    pub fn tessellate_text(
        &mut self,
        fonts: &Fonts,
        pos: Pos2,
        galley: &super::Galley,
        text_style: super::TextStyle,
        default_color: Color32,
        color_map: &TextColorMap,
        fake_italics: bool,
        out: &mut Mesh,
    ) {
        if default_color == Color32::TRANSPARENT && color_map.is_empty() {
            return;
        }
        galley.sanity_check();

        let num_chars = galley.text.chars().count();
        out.reserve_triangles(num_chars * 2);
        out.reserve_vertices(num_chars * 4);

        let tex_w = fonts.texture().width as f32;
        let tex_h = fonts.texture().height as f32;

        let clip_rect = self.clip_rect.expand(2.0); // Some fudge to handle letters that are slightly larger than expected.

        let font = &fonts[text_style];

        let mut chars = galley.text.chars();
        let mut char_count = 0;
        let mut color = default_color;

        for line in &galley.rows {
            let line_min_y = pos.y + line.y_min;
            let line_max_y = line_min_y + font.row_height();
            let is_line_visible = line_max_y >= clip_rect.min.y && line_min_y <= clip_rect.max.y;

            for x_offset in line.x_offsets.iter().take(line.x_offsets.len() - 1) {
<<<<<<< HEAD
                if let Some(col) = color_map.get_color_change_at_index(char_count) {
=======
                if let Some(col) = color_map.color_change_at_index(char_count) {
>>>>>>> f88ed7cb
                    color = *col;
                }

                let c = chars.next().unwrap();
                char_count += 1;

                if self.options.coarse_tessellation_culling && !is_line_visible {
                    // culling individual lines of text is important, since a single `Shape::Text`
                    // can span hundreds of lines.
                    continue;
                }

                if let Some(glyph) = font.uv_rect(c) {
                    let mut left_top = pos + glyph.offset + vec2(*x_offset, line.y_min);
                    left_top.x = font.round_to_pixel(left_top.x); // Pixel-perfection.
                    left_top.y = font.round_to_pixel(left_top.y); // Pixel-perfection.

                    let rect = Rect::from_min_max(left_top, left_top + glyph.size);
                    let uv = Rect::from_min_max(
                        pos2(glyph.min.0 as f32 / tex_w, glyph.min.1 as f32 / tex_h),
                        pos2(glyph.max.0 as f32 / tex_w, glyph.max.1 as f32 / tex_h),
                    );

                    if fake_italics {
                        let idx = out.vertices.len() as u32;
                        out.add_triangle(idx, idx + 1, idx + 2);
                        out.add_triangle(idx + 2, idx + 1, idx + 3);

                        let top_offset = rect.height() * 0.25 * Vec2::X;

                        out.vertices.push(Vertex {
                            pos: rect.left_top() + top_offset,
                            uv: uv.left_top(),
                            color,
                        });
                        out.vertices.push(Vertex {
                            pos: rect.right_top() + top_offset,
                            uv: uv.right_top(),
                            color,
                        });
                        out.vertices.push(Vertex {
                            pos: rect.left_bottom(),
                            uv: uv.left_bottom(),
                            color,
                        });
                        out.vertices.push(Vertex {
                            pos: rect.right_bottom(),
                            uv: uv.right_bottom(),
                            color,
                        });
                    } else {
                        out.add_rect_with_uv(rect, uv, color);
                    }
                }
            }
            if line.ends_with_newline {
                let newline = chars.next().unwrap();
                char_count += 1;
<<<<<<< HEAD
                debug_assert_eq!(newline, '\n');
            }
        }
        assert_eq!(chars.next(), None);
    }

    pub fn tessellate_multicolor_text(
        &mut self,
        fonts: &Fonts,
        pos: Pos2,
        galley: &super::Galley,
        text_style: super::TextStyle,
        color_map: &TextColorMap,
        default_color: Color32,
        out: &mut Mesh,
    ) {
        galley.sanity_check();

        let num_chars = galley.text.chars().count();
        out.reserve_triangles(num_chars * 2);
        out.reserve_vertices(num_chars * 4);

        let tex_w = fonts.texture().width as f32;
        let tex_h = fonts.texture().height as f32;

        let clip_rect = self.clip_rect.expand(2.0); // Some fudge to handle letters that are slightly larger than expected.

        let font = &fonts[text_style];
        let mut char_count = 0;
        let mut chars = galley.text.chars();
        let mut color = default_color;
        for line in &galley.rows {
            let line_min_y = pos.y + line.y_min;
            //println!("{} {} {}", pos.y, line.y_min, line_min_y);
            let line_max_y = line_min_y + font.row_height();
            let is_line_visible = line_max_y >= clip_rect.min.y && line_min_y <= clip_rect.max.y;

            for x_offset in line.x_offsets.iter().take(line.x_offsets.len() - 1) {
                if let Some(c) = color_map.get_color_change_at_index(char_count) {
                    color = *c;
                }

                let c = chars.next().unwrap();
                char_count += 1;

                if self.options.coarse_tessellation_culling && !is_line_visible {
                    // culling individual lines of text is important, since a single `Shape::Text`
                    // can span hundreds of lines.
                    continue;
                }

                if let Some(glyph) = font.uv_rect(c) {
                    let mut left_top = pos + glyph.offset + vec2(*x_offset, line.y_min);
                    left_top.x = font.round_to_pixel(left_top.x); // Pixel-perfection.
                    left_top.y = font.round_to_pixel(left_top.y); // Pixel-perfection.

                    let pos = Rect::from_min_max(left_top, left_top + glyph.size);
                    let uv = Rect::from_min_max(
                        pos2(glyph.min.0 as f32 / tex_w, glyph.min.1 as f32 / tex_h),
                        pos2(glyph.max.0 as f32 / tex_w, glyph.max.1 as f32 / tex_h),
                    );
                    out.add_rect_with_uv(pos, uv, color);
                }
            }
            if line.ends_with_newline {
                let newline = chars.next().unwrap();
                char_count += 1;
=======
>>>>>>> f88ed7cb
                debug_assert_eq!(newline, '\n');
            }
        }
        assert_eq!(chars.next(), None);
    }
}

/// Turns [`Shape`]:s into sets of triangles.
///
/// The given shapes will be painted back-to-front (painters algorithm).
/// They will be batched together by clip rectangle.
///
/// * `shapes`: the shape to tessellate
/// * `options`: tessellation quality
/// * `fonts`: font source when tessellating text
///
/// ## Returns
/// A list of clip rectangles with matching [`Mesh`].
pub fn tessellate_shapes(
    shapes: Vec<ClippedShape>,
    options: TessellationOptions,
    fonts: &Fonts,
) -> Vec<ClippedMesh> {
    let mut tessellator = Tessellator::from_options(options);

    let mut clipped_meshes: Vec<ClippedMesh> = Vec::default();

    for ClippedShape(clip_rect, shape) in shapes {
        let start_new_mesh = match clipped_meshes.last() {
            None => true,
            Some(cm) => cm.0 != clip_rect || cm.1.texture_id != shape.texture_id(),
        };

        if start_new_mesh {
            clipped_meshes.push(ClippedMesh(clip_rect, Mesh::default()));
        }

        let out = &mut clipped_meshes.last_mut().unwrap().1;
        tessellator.clip_rect = clip_rect;
        tessellator.tessellate_shape(fonts, shape, out);
    }

    if options.debug_paint_clip_rects {
        for ClippedMesh(clip_rect, mesh) in &mut clipped_meshes {
            tessellator.clip_rect = Rect::EVERYTHING;
            tessellator.tessellate_shape(
                fonts,
                Shape::Rect {
                    rect: *clip_rect,
                    corner_radius: 0.0,
                    fill: Default::default(),
                    stroke: Stroke::new(2.0, Color32::from_rgb(150, 255, 150)),
                },
                mesh,
            )
        }
    }

    if options.debug_ignore_clip_rects {
        for ClippedMesh(clip_rect, _) in &mut clipped_meshes {
            *clip_rect = Rect::EVERYTHING;
        }
    }

    for ClippedMesh(_, mesh) in &clipped_meshes {
        debug_assert!(mesh.is_valid(), "Tessellator generated invalid Mesh");
    }

    clipped_meshes
}<|MERGE_RESOLUTION|>--- conflicted
+++ resolved
@@ -593,7 +593,6 @@
                     fake_italics,
                     out,
                 );
-<<<<<<< HEAD
             }
             Shape::MulticolorText {
                 pos,
@@ -622,8 +621,6 @@
                     default_color,
                     out,
                 );
-=======
->>>>>>> f88ed7cb
             }
         }
     }
@@ -696,11 +693,7 @@
             let is_line_visible = line_max_y >= clip_rect.min.y && line_min_y <= clip_rect.max.y;
 
             for x_offset in line.x_offsets.iter().take(line.x_offsets.len() - 1) {
-<<<<<<< HEAD
-                if let Some(col) = color_map.get_color_change_at_index(char_count) {
-=======
                 if let Some(col) = color_map.color_change_at_index(char_count) {
->>>>>>> f88ed7cb
                     color = *col;
                 }
 
@@ -759,7 +752,6 @@
             if line.ends_with_newline {
                 let newline = chars.next().unwrap();
                 char_count += 1;
-<<<<<<< HEAD
                 debug_assert_eq!(newline, '\n');
             }
         }
@@ -827,8 +819,6 @@
             if line.ends_with_newline {
                 let newline = chars.next().unwrap();
                 char_count += 1;
-=======
->>>>>>> f88ed7cb
                 debug_assert_eq!(newline, '\n');
             }
         }
