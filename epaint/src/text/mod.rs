--- conflicted
+++ resolved
@@ -9,12 +9,8 @@
 pub use {
     fonts::{FontDefinitions, FontFamily, Fonts, TextStyle},
     galley::{Galley, Row},
-<<<<<<< HEAD
     text_color_map::TextColorMap,
-};
-=======
 };
 
 /// Suggested character to use to replace those in password text fields.
-pub const PASSWORD_REPLACEMENT_CHAR: char = '•';
->>>>>>> a505d010
+pub const PASSWORD_REPLACEMENT_CHAR: char = '•';