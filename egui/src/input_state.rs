--- conflicted
+++ resolved
@@ -67,7 +67,7 @@
     }
 }
 
-<<<<<<< HEAD
+
 /// Mouse (or touch) state.
 #[derive(Clone, Debug)]
 pub struct CursorState {
@@ -134,8 +134,6 @@
     }
 }
 
-=======
->>>>>>> 7d8ebb4c
 impl InputState {
     #[must_use]
     pub fn begin_frame(self, new: RawInput) -> InputState {
