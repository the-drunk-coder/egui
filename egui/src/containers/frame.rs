--- conflicted
+++ resolved
@@ -84,13 +84,8 @@
     pub fn dark_canvas(style: &Style) -> Self {
         Self {
             margin: Vec2::new(10.0, 10.0),
-<<<<<<< HEAD
             corner_radius: 5.0,
             fill: Color32::BLACK,
-=======
-            corner_radius: style.visuals.widgets.noninteractive.corner_radius,
-            fill: Color32::from_black_alpha(250),
->>>>>>> a53ae883
             stroke: style.visuals.window_stroke(),
             ..Default::default()
         }
