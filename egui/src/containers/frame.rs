--- conflicted
+++ resolved
@@ -83,13 +83,8 @@
         Self {
             margin: Vec2::new(10.0, 10.0),
             corner_radius: 5.0,
-<<<<<<< HEAD
             fill: Color32::BLACK,
-            stroke: style.visuals.widgets.noninteractive.bg_stroke,
-=======
-            fill: Color32::from_black_alpha(250),
             stroke: style.visuals.window_stroke(),
->>>>>>> e82fb81f
             ..Default::default()
         }
     }
