--- conflicted
+++ resolved
@@ -357,10 +357,6 @@
             let margin = animation_t * ui.spacing().item_spacing.x;
             let left = inner_rect.right() + margin;
             let right = outer_rect.right();
-<<<<<<< HEAD
-            let corner_radius: f32 = 0.5; // fix corner_radius
-=======
->>>>>>> a53ae883
             let top = inner_rect.top();
             let bottom = inner_rect.bottom();
 
@@ -464,9 +460,5 @@
 }
 
 fn max_scroll_bar_width_with_margin(ui: &Ui) -> f32 {
-<<<<<<< HEAD
-    ui.spacing().item_spacing.x + 12.0
-=======
     ui.spacing().item_spacing.x + ui.spacing().scroll_bar_width
->>>>>>> a53ae883
 }