--- conflicted
+++ resolved
@@ -364,9 +364,5 @@
 }
 
 fn max_scroll_bar_width_with_margin(ui: &Ui) -> f32 {
-<<<<<<< HEAD
-    ui.style().spacing.item_spacing.x + 12.0
-=======
-    ui.spacing().item_spacing.x + 16.0
->>>>>>> 4e7e128b
+    ui.spacing().item_spacing.x + 12.0
 }