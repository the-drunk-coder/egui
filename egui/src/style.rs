//! egui theme (spacing, colors, etc).

#![allow(clippy::if_same_then_else)]

use crate::{
    color::*,
    math::*,
    paint::{Shadow, Stroke, TextStyle},
    Response,
};

/// Specifies the look and feel of a [`Ui`].
#[derive(Clone, Debug, PartialEq)]
#[cfg_attr(feature = "persistence", derive(serde::Deserialize, serde::Serialize))]
#[cfg_attr(feature = "persistence", serde(default))]
pub struct Style {
    /// Default `TextStyle` for normal text (i.e. for `Label` and `TextEdit`).
    pub body_text_style: TextStyle,

    /// If set, labels buttons wtc will use this to determine whether or not
    /// to wrap the text at the right edge of the `Ui` they are in.
    /// By default this is `None`.
    pub wrap: Option<bool>,

    pub spacing: Spacing,
    pub interaction: Interaction,
    pub visuals: Visuals,

    /// How many seconds a typical animation should last
    pub animation_time: f32,
}

impl Style {
    // TODO: rename style.interact() to maybe... `style.interactive` ?
    /// Use this style for interactive things.
    /// Note that you must already have a response,
    /// i.e. you must allocate space and interact BEFORE painting the widget!
    pub fn interact(&self, response: &Response) -> &WidgetVisuals {
        self.visuals.widgets.style(response)
    }

    /// Style to use for non-interactive widgets.
    pub fn noninteractive(&self) -> &WidgetVisuals {
        &self.visuals.widgets.noninteractive
    }
}

#[derive(Clone, Debug, PartialEq)]
#[cfg_attr(feature = "persistence", derive(serde::Deserialize, serde::Serialize))]
#[cfg_attr(feature = "persistence", serde(default))]
pub struct Spacing {
    /// Horizontal and vertical spacing between widgets
    pub item_spacing: Vec2,

    /// Horizontal and vertical padding within a window frame.
    pub window_padding: Vec2,

    /// Button size is text size plus this on each side
    pub button_padding: Vec2,

    /// Indent collapsing regions etc by this much.
    pub indent: f32,

    /// Minimum size of e.g. a button (including padding).
    /// `interact_size.y` is the default height of button, slider, etc.
    /// Anything clickable should be (at least) this size.
    pub interact_size: Vec2, // TODO: rename min_interact_size ?

    /// Default width of a `Slider`.
    pub slider_width: f32, // TODO: rename big_interact_size ?

    /// Default width of a `TextEdit`.
    pub text_edit_width: f32,

    /// Checkboxes, radio button and collapsing headers have an icon at the start.
    /// This is the width/height of this icon.
    pub icon_width: f32,

    /// Checkboxes, radio button and collapsing headers have an icon at the start.
    /// This is the spacing between the icon and the text
    pub icon_spacing: f32,

    /// Width of a tooltip (`on_hover_ui`, `on_hover_text` etc).
    pub tooltip_width: f32,
}

impl Spacing {
    /// Returns small icon rectangle and big icon rectangle
    pub fn icon_rectangles(&self, rect: Rect) -> (Rect, Rect) {
        let box_side = self.icon_width;
        let big_icon_rect = Rect::from_center_size(
            pos2(rect.left() + box_side / 2.0, rect.center().y),
            vec2(box_side, box_side),
        );

        let small_rect_side = 8.0; // TODO: make a parameter
        let small_icon_rect =
            Rect::from_center_size(big_icon_rect.center(), Vec2::splat(small_rect_side));

        (small_icon_rect, big_icon_rect)
    }
}

#[derive(Clone, Debug, PartialEq)]
#[cfg_attr(feature = "persistence", derive(serde::Deserialize, serde::Serialize))]
#[cfg_attr(feature = "persistence", serde(default))]
pub struct Interaction {
    /// Mouse must be the close to the side of a window to resize
    pub resize_grab_radius_side: f32,

    /// Mouse must be the close to the corner of a window to resize
    pub resize_grab_radius_corner: f32,
}

#[derive(Clone, Debug, PartialEq)]
#[cfg_attr(feature = "persistence", derive(serde::Deserialize, serde::Serialize))]
#[cfg_attr(feature = "persistence", serde(default))]
pub struct Visuals {
    /// If true, the visuals are overall dark with light text.
    /// If false, the visuals are overall light with dark text.
    ///
    /// NOTE: setting this does very little by itself,
    /// this is more to provide a convenient summary of the rest of the settings.
    pub dark_mode: bool,

    /// Override default text color for all text.
    ///
    /// This is great for setting the color of text for any widget.
    ///
    /// If `text_color` is `None` (default), then the text color will be the same as the
    /// foreground stroke color (`WidgetVisuals::fg_stroke`)
    /// and will depend on wether or not the widget is being interacted with.
    ///
    /// In the future we may instead modulate
    /// the `text_color` based on wether or not it is interacted with
    /// so that `visuals.text_color` is always used,
    /// but its alpha may be different based on whether or not
    /// it is disabled, non-interactive, hovered etc.
    pub override_text_color: Option<Color32>,

    /// Visual styles of widgets
    pub widgets: Widgets,

    pub selection: Selection,

    /// Very dark or light color (for corresponding theme).
    /// Used as the background of text edits, scroll bars and others things
    /// that needs to look different from other interactive stuff.
    pub extreme_bg_color: Color32,

    /// The color used for `Hyperlink`,
    pub hyperlink_color: Color32,

    /// Background color behind code-styled monospaced labels.
    pub code_bg_color: Color32,

    pub window_corner_radius: f32,
    pub window_shadow: Shadow,

    pub resize_corner_size: f32,

    pub text_cursor_width: f32,

    /// Allow child widgets to be just on the border and still have a stroke with some thickness
    pub clip_rect_margin: f32,

    // -----------------------------------------------
    // Debug rendering:
    /// Show which widgets make their parent wider
    pub debug_expand_width: bool,
    /// Show which widgets make their parent higher
    pub debug_expand_height: bool,
    pub debug_resize: bool,
}

impl Visuals {
    pub fn noninteractive(&self) -> &WidgetVisuals {
        &self.widgets.noninteractive
    }

    pub fn text_color(&self) -> Color32 {
        self.override_text_color
            .unwrap_or_else(|| self.widgets.noninteractive.text_color())
    }

    pub fn weak_text_color(&self) -> Color32 {
        crate::color::tint_color_towards(self.text_color(), self.window_fill())
    }

    pub fn strong_text_color(&self) -> Color32 {
        self.widgets.active.text_color()
    }

    pub fn window_fill(&self) -> Color32 {
        self.widgets.noninteractive.bg_fill
    }

    pub fn window_stroke(&self) -> Stroke {
        self.widgets.noninteractive.bg_stroke
    }
}

/// Selected text, selected elements etc
#[derive(Clone, Copy, Debug, PartialEq)]
#[cfg_attr(feature = "persistence", derive(serde::Deserialize, serde::Serialize))]
#[cfg_attr(feature = "persistence", serde(default))]
pub struct Selection {
    pub bg_fill: Color32,
    pub stroke: Stroke,
}

#[derive(Clone, Debug, PartialEq)]
#[cfg_attr(feature = "persistence", derive(serde::Deserialize, serde::Serialize))]
#[cfg_attr(feature = "persistence", serde(default))]
pub struct Widgets {
    /// The style of a widget that you cannot interact with.
    /// * `noninteractive.bg_stroke` is the outline of windows.
    /// * `noninteractive.bg_fill` is the background color of windows.
    /// * `noninteractive.fg_stroke` is the normal text color.
    pub noninteractive: WidgetVisuals,
    /// The style of an interactive widget, such as a button, at rest.
    pub inactive: WidgetVisuals,
    /// The style of an interactive widget while you hover it.
    pub hovered: WidgetVisuals,
    /// The style of an interactive widget as you are clicking or dragging it.
    pub active: WidgetVisuals,
}

impl Widgets {
    pub fn style(&self, response: &Response) -> &WidgetVisuals {
        if response.is_pointer_button_down_on() || response.has_kb_focus {
            &self.active
        } else if response.hovered() {
            &self.hovered
        } else {
            &self.inactive
        }
    }
}

/// bg = background, fg = foreground.
#[derive(Clone, Copy, Debug, PartialEq)]
#[cfg_attr(feature = "persistence", derive(serde::Deserialize, serde::Serialize))]
pub struct WidgetVisuals {
    /// Background color of widget.
    pub bg_fill: Color32,

    /// For surrounding rectangle of things that need it,
    /// like buttons, the box of the checkbox, etc.
    /// Should maybe be called `frame_stroke`.
    pub bg_stroke: Stroke,

    /// Button frames etc.
    pub corner_radius: f32,

    /// Stroke and text color of the interactive part of a component (button text, slider grab, check-mark, ...).
    pub fg_stroke: Stroke,

    /// Make the frame this much larger.
    pub expansion: f32,
}

impl WidgetVisuals {
    pub fn text_color(&self) -> Color32 {
        self.fg_stroke.color
    }
}

// ----------------------------------------------------------------------------

impl Default for Style {
    fn default() -> Self {
        Self {
            body_text_style: TextStyle::Body,
            wrap: None,
            spacing: Spacing::default(),
            interaction: Interaction::default(),
            visuals: Visuals::default(),
            animation_time: 1.0 / 12.0,
        }
    }
}

impl Default for Spacing {
    fn default() -> Self {
        Self {
            item_spacing: vec2(8.0, 3.0),
            window_padding: Vec2::splat(6.0),
            button_padding: vec2(4.0, 1.0),
            indent: 25.0,
            interact_size: vec2(40.0, 20.0),
            slider_width: 100.0,
            text_edit_width: 280.0,
            icon_width: 16.0,
            icon_spacing: 0.0,
            tooltip_width: 400.0,
        }
    }
}

impl Default for Interaction {
    fn default() -> Self {
        Self {
            resize_grab_radius_side: 0.0,
            resize_grab_radius_corner: 0.0,
        }
    }
}

impl Visuals {
    /// Default dark theme.
    pub fn dark() -> Self {
        Self {
            dark_mode: true,
            override_text_color: None,
            widgets: Widgets::default(),
            selection: Selection::default(),
            extreme_bg_color: Color32::from_gray(10),
            hyperlink_color: Color32::from_rgb(90, 170, 255),            
            code_bg_color: Color32::from_gray(64),
            window_corner_radius: 0.0,
            window_shadow: Shadow::big_dark(),
            resize_corner_size: 12.0,
            text_cursor_width: 2.0,
            clip_rect_margin: 3.0, // should be at least half the size of the widest frame stroke + max WidgetVisuals::expansion
            debug_expand_width: false,
            debug_expand_height: false,
            debug_resize: false,
        }
    }

    /// Default light theme.
    pub fn light() -> Self {
        Self {
            dark_mode: false,
            widgets: Widgets::light(),
            selection: Selection::light(),
            extreme_bg_color: Color32::from_gray(235), // TODO: rename
            hyperlink_color: Color32::from_rgb(0, 133, 218),
            code_bg_color: Color32::from_gray(200),
            window_shadow: Shadow::big_light(),
            ..Self::dark()
        }
    }
}

impl Default for Visuals {
    fn default() -> Self {
        Self::dark()
    }
}

impl Selection {
    fn dark() -> Self {
        Self {
            bg_fill: Rgba::from_rgb(0.0, 0.5, 1.0)
                .additive()
                .multiply(0.10)
                .into(),
            stroke: Stroke::new(1.0, Rgba::from_rgb(0.3, 0.6, 1.0)),
        }
    }
    fn light() -> Self {
        Self {
            bg_fill: Rgba::from_rgb(0.0, 0.5, 1.0).multiply(0.5).into(),
            stroke: Stroke::new(1.0, Rgba::from_rgb(0.3, 0.6, 1.0)),
        }
    }
}

impl Default for Selection {
    fn default() -> Self {
        Self::dark()
    }
}

impl Widgets {
    pub fn dark() -> Self {
        Self {
            noninteractive: WidgetVisuals {
                bg_fill: Color32::from_gray(30), // window background
                bg_stroke: Stroke::new(1.0, Color32::from_gray(65)), // window outline
<<<<<<< HEAD
                bg_fill: Color32::from_gray(30),                     // window background
                fg_stroke: Stroke::new(1.0, Color32::from_gray(160)), // text color
                corner_radius: 4.0,
                expansion: 0.0,
            },
            disabled: WidgetVisuals {
                bg_fill: Color32::BLACK, // Should look grayed out
                bg_stroke: Stroke::new(1.0, Color32::from_gray(70)),
                fg_stroke: Stroke::new(1.0, Color32::from_gray(140)), // Should look grayed out
=======
                fg_stroke: Stroke::new(1.0, Color32::from_gray(160)), // normal text color
>>>>>>> e82fb81f
                corner_radius: 4.0,
                expansion: 0.0,
            },
            inactive: WidgetVisuals {
                bg_fill: Color32::BLACK,
                bg_stroke: Default::default(),
                fg_stroke: Stroke::new(1.0, Color32::from_gray(200)), // Should NOT look grayed out!
                corner_radius: 4.0,
                expansion: 0.0,
            },
            hovered: WidgetVisuals {
                bg_fill: Color32::BLACK,
                bg_stroke: Stroke::new(1.0, Color32::from_gray(150)), // e.g. hover over window edge or button
                fg_stroke: Stroke::new(1.5, Color32::from_gray(240)),
                corner_radius: 4.0,
                expansion: 1.0,
            },
            active: WidgetVisuals {
                bg_fill: Color32::BLACK,
                bg_stroke: Stroke::new(1.0, Color32::WHITE),
                fg_stroke: Stroke::new(2.0, Color32::WHITE),
                corner_radius: 0.0,
                expansion: 2.0,
            },
        }
    }

    pub fn light() -> Self {
        Self {
            noninteractive: WidgetVisuals {
                bg_fill: Color32::from_gray(220), // window background
                bg_stroke: Stroke::new(1.0, Color32::from_gray(180)), // window outline
                fg_stroke: Stroke::new(1.0, Color32::from_gray(70)), // normal text color
                corner_radius: 4.0,
                expansion: 0.0,
            },
            inactive: WidgetVisuals {
                bg_fill: Color32::from_gray(195),
                bg_stroke: Default::default(),
                fg_stroke: Stroke::new(1.0, Color32::from_gray(55)), // Should NOT look grayed out!
                corner_radius: 4.0,
                expansion: 0.0,
            },
            hovered: WidgetVisuals {
                bg_fill: Color32::from_gray(175),
                bg_stroke: Stroke::new(1.0, Color32::from_gray(105)), // e.g. hover over window edge or button
                fg_stroke: Stroke::new(2.0, Color32::BLACK),
                corner_radius: 4.0,
                expansion: 1.0,
            },
            active: WidgetVisuals {
                bg_fill: Color32::from_gray(165),
                bg_stroke: Stroke::new(1.0, Color32::BLACK),
                fg_stroke: Stroke::new(2.0, Color32::BLACK),
                corner_radius: 4.0,
                expansion: 2.0,
            },
        }
    }
}

impl Default for Widgets {
    fn default() -> Self {
        Self::dark()
    }
}

// ----------------------------------------------------------------------------

use crate::{widgets::*, Ui};

impl Style {
    pub fn ui(&mut self, ui: &mut crate::Ui) {
        let Self {
            body_text_style,
            wrap: _,
            spacing,
            interaction,
            visuals,
            animation_time,
        } = self;

        visuals.light_dark_radio_buttons(ui);

        ui.horizontal(|ui| {
            ui.label("Default text style:");
            for &value in &[TextStyle::Body, TextStyle::Monospace] {
                ui.radio_value(body_text_style, value, format!("{:?}", value));
            }
        });
        ui.collapsing("📏 Spacing", |ui| spacing.ui(ui));
        ui.collapsing("☝ Interaction", |ui| interaction.ui(ui));
        ui.collapsing("🎨 Visuals", |ui| visuals.ui(ui));
        ui.add(Slider::f32(animation_time, 0.0..=1.0).text("animation_time"));

        ui.vertical_centered(|ui| reset_button(ui, self));
    }
}

impl Spacing {
    pub fn ui(&mut self, ui: &mut crate::Ui) {
        let Self {
            item_spacing,
            window_padding,
            button_padding,
            indent,
            interact_size,
            slider_width,
            text_edit_width,
            icon_width,
            icon_spacing,
            tooltip_width,
        } = self;

        ui_slider_vec2(ui, item_spacing, 0.0..=10.0, "item_spacing");
        ui_slider_vec2(ui, window_padding, 0.0..=10.0, "window_padding");
        ui_slider_vec2(ui, button_padding, 0.0..=10.0, "button_padding");
        ui_slider_vec2(ui, interact_size, 0.0..=60.0, "interact_size")
            .on_hover_text("Minimum size of an interactive widget");
        ui.add(Slider::f32(indent, 0.0..=100.0).text("indent"));
        ui.add(Slider::f32(slider_width, 0.0..=1000.0).text("slider_width"));
        ui.add(Slider::f32(text_edit_width, 0.0..=1000.0).text("text_edit_width"));
        ui.add(Slider::f32(icon_width, 0.0..=60.0).text("icon_width"));
        ui.add(Slider::f32(icon_spacing, 0.0..=10.0).text("icon_spacing"));
        ui.add(Slider::f32(tooltip_width, 0.0..=10.0).text("tooltip_width"));

        ui.vertical_centered(|ui| reset_button(ui, self));
    }
}

impl Interaction {
    pub fn ui(&mut self, ui: &mut crate::Ui) {
        let Self {
            resize_grab_radius_side,
            resize_grab_radius_corner,
        } = self;
        ui.add(Slider::f32(resize_grab_radius_side, 0.0..=20.0).text("resize_grab_radius_side"));
        ui.add(
            Slider::f32(resize_grab_radius_corner, 0.0..=20.0).text("resize_grab_radius_corner"),
        );

        ui.vertical_centered(|ui| reset_button(ui, self));
    }
}

impl Widgets {
    pub fn ui(&mut self, ui: &mut crate::Ui) {
        let Self {
            active,
            hovered,
            inactive,
            noninteractive,
        } = self;

        ui.collapsing("noninteractive", |ui| {
            ui.label("The style of a widget that you cannot interact with.");
            noninteractive.ui(ui)
        });
        ui.collapsing("interactive & inactive", |ui| {
            ui.label("The style of an interactive widget, such as a button, at rest.");
            inactive.ui(ui)
        });
        ui.collapsing("interactive & hovered", |ui| {
            ui.label("The style of an interactive widget while you hover it.");
            hovered.ui(ui)
        });
        ui.collapsing("interactive & active", |ui| {
            ui.label("The style of an interactive widget as you are clicking or dragging it.");
            active.ui(ui)
        });

        ui.vertical_centered(|ui| reset_button(ui, self));
    }
}

impl Selection {
    pub fn ui(&mut self, ui: &mut crate::Ui) {
        let Self { bg_fill, stroke } = self;

        ui_color(ui, bg_fill, "bg_fill");
        stroke_ui(ui, stroke, "stroke");
    }
}

impl WidgetVisuals {
    pub fn ui(&mut self, ui: &mut crate::Ui) {
        let Self {
            bg_fill,
            bg_stroke,
            corner_radius,
            fg_stroke,
            expansion,
        } = self;

        ui_color(ui, bg_fill, "bg_fill");
        stroke_ui(ui, bg_stroke, "bg_stroke");
        ui.add(Slider::f32(corner_radius, 0.0..=10.0).text("corner_radius"));
        stroke_ui(ui, fg_stroke, "fg_stroke (text)");
        ui.add(Slider::f32(expansion, -5.0..=5.0).text("expansion"));
    }
}

impl Visuals {
    /// Show radio-buttons to switch between light and dark mode.
    pub fn light_dark_radio_buttons(&mut self, ui: &mut crate::Ui) {
        ui.group(|ui| {
            ui.horizontal(|ui| {
                ui.radio_value(self, Self::light(), "☀ Light");
                ui.radio_value(self, Self::dark(), "🌙 Dark");
            });
        });
    }

    /// Show small toggle-button for light and dark mode.
    #[must_use]
    pub fn light_dark_small_toggle_button(&self, ui: &mut crate::Ui) -> Option<Self> {
        #![allow(clippy::collapsible_if)]
        if self.dark_mode {
            if ui
                .add(Button::new("☀").frame(false))
                .on_hover_text("Switch to light mode")
                .clicked()
            {
                return Some(Self::light());
            }
        } else {
            if ui
                .add(Button::new("🌙").frame(false))
                .on_hover_text("Switch to dark mode")
                .clicked()
            {
                return Some(Self::dark());
            }
        }
        None
    }

    pub fn ui(&mut self, ui: &mut crate::Ui) {
        let Self {
            dark_mode: _,
            override_text_color: _,
            widgets,
            selection,
            extreme_bg_color,
            hyperlink_color,
            code_bg_color,
            window_corner_radius,
            window_shadow,
            resize_corner_size,
            text_cursor_width,
            clip_rect_margin,
            debug_expand_width,
            debug_expand_height,
            debug_resize,
        } = self;

        ui.collapsing("widgets", |ui| widgets.ui(ui));
        ui.collapsing("selection", |ui| selection.ui(ui));

        ui.group(|ui| {
            ui.label("Window");
            // Common shortcuts
            ui_color(ui, &mut widgets.noninteractive.bg_fill, "Fill");
            stroke_ui(ui, &mut widgets.noninteractive.bg_stroke, "Outline");
            ui.add(Slider::f32(window_corner_radius, 0.0..=20.0).text("Corner Radius"));
            shadow_ui(ui, window_shadow, "Shadow");
        });
        ui_color(
            ui,
            &mut widgets.noninteractive.fg_stroke.color,
            "Text color",
        );

        ui_color(ui, extreme_bg_color, "extreme_bg_color");
        ui_color(ui, hyperlink_color, "hyperlink_color");
        ui_color(ui, code_bg_color, "code_bg_color");
        ui.add(Slider::f32(resize_corner_size, 0.0..=20.0).text("resize_corner_size"));
        ui.add(Slider::f32(text_cursor_width, 0.0..=2.0).text("text_cursor_width"));
        ui.add(Slider::f32(clip_rect_margin, 0.0..=20.0).text("clip_rect_margin"));

        ui.group(|ui| {
            ui.label("DEBUG:");
            ui.checkbox(
                debug_expand_width,
                "Show which widgets make their parent wider",
            );
            ui.checkbox(
                debug_expand_height,
                "Show which widgets make their parent higher",
            );
            ui.checkbox(debug_resize, "Debug Resize");
        });

        ui.vertical_centered(|ui| reset_button(ui, self));
    }
}

// TODO: improve and standardize ui_slider_vec2
fn ui_slider_vec2(
    ui: &mut Ui,
    value: &mut Vec2,
    range: std::ops::RangeInclusive<f32>,
    text: &str,
) -> Response {
    ui.horizontal(|ui| {
        /*
        let fsw = full slider_width
        let ssw = small slider_width
        let space = item_spacing.x
        let value = interact_size.x;

        fsw + space + value = ssw + space + value + space + ssw + space + value
        fsw + space + value = 2 * ssw + 3 * space + 2 * value
        fsw + space - value = 2 * ssw + 3 * space
        fsw - 2 * space - value = 2 * ssw
        ssw = fsw / 2 - space - value / 2
        */
        // let spacing = &ui.spacing();
        // let space = spacing.item_spacing.x;
        // let value_w = spacing.interact_size.x;
        // let full_slider_width = spacing.slider_width;
        // let small_slider_width = full_slider_width / 2.0 - space - value_w / 2.0;
        // ui.spacing_mut().slider_width = small_slider_width;

        ui.add(Slider::f32(&mut value.x, range.clone()).text("w"));
        ui.add(Slider::f32(&mut value.y, range.clone()).text("h"));
        ui.label(text);
    })
    .response
}

fn ui_color(ui: &mut Ui, srgba: &mut Color32, text: &str) {
    ui.horizontal(|ui| {
        ui.color_edit_button_srgba(srgba);
        ui.label(text);
    });
}<|MERGE_RESOLUTION|>--- conflicted
+++ resolved
@@ -380,21 +380,9 @@
             noninteractive: WidgetVisuals {
                 bg_fill: Color32::from_gray(30), // window background
                 bg_stroke: Stroke::new(1.0, Color32::from_gray(65)), // window outline
-<<<<<<< HEAD
-                bg_fill: Color32::from_gray(30),                     // window background
                 fg_stroke: Stroke::new(1.0, Color32::from_gray(160)), // text color
                 corner_radius: 4.0,
-                expansion: 0.0,
-            },
-            disabled: WidgetVisuals {
-                bg_fill: Color32::BLACK, // Should look grayed out
-                bg_stroke: Stroke::new(1.0, Color32::from_gray(70)),
-                fg_stroke: Stroke::new(1.0, Color32::from_gray(140)), // Should look grayed out
-=======
-                fg_stroke: Stroke::new(1.0, Color32::from_gray(160)), // normal text color
->>>>>>> e82fb81f
-                corner_radius: 4.0,
-                expansion: 0.0,
+                expansion: 0.0,                            		
             },
             inactive: WidgetVisuals {
                 bg_fill: Color32::BLACK,
