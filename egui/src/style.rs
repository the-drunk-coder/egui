--- conflicted
+++ resolved
@@ -314,14 +314,9 @@
 impl Default for Interaction {
     fn default() -> Self {
         Self {
-<<<<<<< HEAD
             resize_grab_radius_side: 0.0,
             resize_grab_radius_corner: 0.0,
-=======
-            resize_grab_radius_side: 5.0,
-            resize_grab_radius_corner: 10.0,
             show_tooltips_only_when_still: true,
->>>>>>> 5f6a4688
         }
     }
 }
