//! egui theme (spacing, colors, etc).

#![allow(clippy::if_same_then_else)]

use crate::{
    color::*,
    math::*,
    paint::{Shadow, Stroke, TextStyle},
    Response,
};

/// Specifies the look and feel of a [`Ui`].
#[derive(Clone, Debug, PartialEq)]
#[cfg_attr(feature = "persistence", derive(serde::Deserialize, serde::Serialize))]
#[cfg_attr(feature = "persistence", serde(default))]
pub struct Style {
    /// Default `TextStyle` for normal text (i.e. for `Label` and `TextEdit`).
    pub body_text_style: TextStyle,

    pub spacing: Spacing,
    pub interaction: Interaction,
    pub visuals: Visuals,

    /// How many seconds a typical animation should last
    pub animation_time: f32,
}

impl Style {
    // TODO: rename style.interact() to maybe... `style.interactive` ?
    /// Use this style for interactive things.
    /// Note that you must already have a response,
    /// i.e. you must allocate space and interact BEFORE painting the widget!
    pub fn interact(&self, response: &Response) -> &WidgetVisuals {
        self.visuals.widgets.style(response)
    }

    /// Style to use for non-interactive widgets.
    pub fn noninteractive(&self) -> &WidgetVisuals {
        &self.visuals.widgets.noninteractive
    }
}

#[derive(Clone, Debug, PartialEq)]
#[cfg_attr(feature = "persistence", derive(serde::Deserialize, serde::Serialize))]
#[cfg_attr(feature = "persistence", serde(default))]
pub struct Spacing {
    /// Horizontal and vertical spacing between widgets
    pub item_spacing: Vec2,

    /// Horizontal and vertical padding within a window frame.
    pub window_padding: Vec2,

    /// Button size is text size plus this on each side
    pub button_padding: Vec2,

    /// Indent collapsing regions etc by this much.
    pub indent: f32,

    /// Minimum size of e.g. a button (including padding).
    /// `interact_size.y` is the default height of button, slider, etc.
    /// Anything clickable should be (at least) this size.
    pub interact_size: Vec2, // TODO: rename min_interact_size ?

    /// Default width of a `Slider`.
    pub slider_width: f32, // TODO: rename big_interact_size ?

    /// Default width of a `TextEdit`.
    pub text_edit_width: f32,

    /// Checkboxes, radio button and collapsing headers have an icon at the start.
    /// This is the width/height of this icon.
    pub icon_width: f32,

    /// Checkboxes, radio button and collapsing headers have an icon at the start.
    /// This is the spacing between the icon and the text
    pub icon_spacing: f32,

    /// Width of a tooltip (`on_hover_ui`, `on_hover_text` etc).
    pub tooltip_width: f32,
}

impl Spacing {
    /// Returns small icon rectangle and big icon rectangle
    pub fn icon_rectangles(&self, rect: Rect) -> (Rect, Rect) {
        let box_side = self.icon_width;
        let big_icon_rect = Rect::from_center_size(
            pos2(rect.left() + box_side / 2.0, rect.center().y),
            vec2(box_side, box_side),
        );

        let small_rect_side = 8.0; // TODO: make a parameter
        let small_icon_rect =
            Rect::from_center_size(big_icon_rect.center(), Vec2::splat(small_rect_side));

        (small_icon_rect, big_icon_rect)
    }
}

#[derive(Clone, Debug, PartialEq)]
#[cfg_attr(feature = "persistence", derive(serde::Deserialize, serde::Serialize))]
#[cfg_attr(feature = "persistence", serde(default))]
pub struct Interaction {
    /// Mouse must be the close to the side of a window to resize
    pub resize_grab_radius_side: f32,

    /// Mouse must be the close to the corner of a window to resize
    pub resize_grab_radius_corner: f32,
}

#[derive(Clone, Debug, PartialEq)]
#[cfg_attr(feature = "persistence", derive(serde::Deserialize, serde::Serialize))]
#[cfg_attr(feature = "persistence", serde(default))]
pub struct Visuals {
    /// If true, the visuals are overall dark with light text.
    /// If false, the visuals are overall light with dark text.
    pub dark_mode: bool,

    /// Override default text color for all text.
    ///
    /// This is great for setting the color of text for any widget.
    ///
    /// If `text_color` is `None` (default), then the text color will be the same as the
    /// foreground stroke color (`WidgetVisuals::fg_stroke`)
    /// and will depend on wether or not the widget is being interacted with.
    ///
    /// In the future we may instead modulate
    /// the `text_color` based on wether or not it is interacted with
    /// so that `visuals.text_color` is always used,
    /// but its alpha may be different based on whether or not
    /// it is disabled, non-interactive, hovered etc.
    pub override_text_color: Option<Color32>,

    /// Visual styles of widgets
    pub widgets: Widgets,

    pub selection: Selection,

    /// Very dark or light color (for corresponding theme).
    /// Used as the background of text edits, scroll bars and others things
    /// that needs to look different from other interactive stuff.
    pub extreme_bg_color: Color32,

    /// The color used for `Hyperlink`,
    pub hyperlink_color: Color32,

    /// Background color behind code-styled monospaced labels.
    pub code_bg_color: Color32,

    pub window_corner_radius: f32,
    pub window_shadow: Shadow,

    pub resize_corner_size: f32,

    pub text_cursor_width: f32,

    /// Allow child widgets to be just on the border and still have a stroke with some thickness
    pub clip_rect_margin: f32,

    // -----------------------------------------------
    // Debug rendering:
    /// Show which widgets make their parent wider
    pub debug_expand_width: bool,
    /// Show which widgets make their parent higher
    pub debug_expand_height: bool,
    pub debug_resize: bool,
}

impl Visuals {
    pub fn noninteractive(&self) -> &WidgetVisuals {
        &self.widgets.noninteractive
    }

    pub fn text_color(&self) -> Color32 {
        self.override_text_color
            .unwrap_or_else(|| self.widgets.noninteractive.text_color())
    }

    pub fn weak_text_color(&self) -> Color32 {
        self.widgets.disabled.text_color()
    }

    pub fn strong_text_color(&self) -> Color32 {
        self.widgets.active.text_color()
    }
}

/// Selected text, selected elements etc
#[derive(Clone, Copy, Debug, PartialEq)]
#[cfg_attr(feature = "persistence", derive(serde::Deserialize, serde::Serialize))]
#[cfg_attr(feature = "persistence", serde(default))]
pub struct Selection {
    pub bg_fill: Color32,
    pub stroke: Stroke,
}

#[derive(Clone, Debug, PartialEq)]
#[cfg_attr(feature = "persistence", derive(serde::Deserialize, serde::Serialize))]
#[cfg_attr(feature = "persistence", serde(default))]
pub struct Widgets {
    /// For a non-interactive widget
    pub noninteractive: WidgetVisuals,
    /// For an otherwise interactive widget that has been disabled
    pub disabled: WidgetVisuals,
    /// For an interactive widget that is "resting"
    pub inactive: WidgetVisuals,
    /// For an interactive widget that is being hovered
    pub hovered: WidgetVisuals,
    /// For an interactive widget that is being interacted with
    pub active: WidgetVisuals,
}

impl Widgets {
    pub fn style(&self, response: &Response) -> &WidgetVisuals {
        if response.is_pointer_button_down_on() || response.has_kb_focus {
            &self.active
        } else if response.sense == crate::Sense::hover() {
            &self.disabled
        } else if response.hovered() {
            &self.hovered
        } else {
            &self.inactive
        }
    }
}

/// bg = background, fg = foreground.
#[derive(Clone, Copy, Debug, PartialEq)]
#[cfg_attr(feature = "persistence", derive(serde::Deserialize, serde::Serialize))]
pub struct WidgetVisuals {
    /// Background color of widget
    pub bg_fill: Color32,

    /// For surrounding rectangle of things that need it,
    /// like buttons, the box of the checkbox, etc.
    /// Should maybe be called `frame_stroke`.
    pub bg_stroke: Stroke,

    /// Button frames etc
    pub corner_radius: f32,

    /// Stroke and text color of the interactive part of a component (button text, slider grab, check-mark, ...)
    pub fg_stroke: Stroke,

    /// Make the frame this much larger
    pub expansion: f32,
}

impl WidgetVisuals {
    pub fn text_color(&self) -> Color32 {
        self.fg_stroke.color
    }
}

// ----------------------------------------------------------------------------

impl Default for Style {
    fn default() -> Self {
        Self {
            body_text_style: TextStyle::Body,
            spacing: Spacing::default(),
            interaction: Interaction::default(),
            visuals: Visuals::default(),
            animation_time: 1.0 / 12.0,
        }
    }
}

impl Default for Spacing {
    fn default() -> Self {
        Self {
            item_spacing: vec2(8.0, 3.0),
            window_padding: Vec2::splat(6.0),
            button_padding: vec2(4.0, 1.0),
            indent: 25.0,
            interact_size: vec2(40.0, 20.0),
            slider_width: 100.0,
            text_edit_width: 280.0,
            icon_width: 16.0,
            icon_spacing: 0.0,
            tooltip_width: 400.0,
        }
    }
}

impl Default for Interaction {
    fn default() -> Self {
        Self {
            resize_grab_radius_side: 0.0,
            resize_grab_radius_corner: 0.0,
        }
    }
}

impl Visuals {
    pub fn dark() -> Self {
        Self {
            dark_mode: true,
            override_text_color: None,
<<<<<<< HEAD
            widgets: Default::default(),
            selection: Default::default(),
            dark_bg_color: Color32::from_rgb(0, 0, 0),
=======
            widgets: Widgets::default(),
            selection: Selection::default(),
            extreme_bg_color: Color32::from_gray(10),
>>>>>>> 4e7e128b
            hyperlink_color: Color32::from_rgb(90, 170, 255),
            window_corner_radius: 0.0,
            code_bg_color: Color32::from_gray(64),
<<<<<<< HEAD
            window_shadow: Shadow::big(),
=======
            window_corner_radius: 10.0,
            window_shadow: Shadow::big_dark(),
>>>>>>> 4e7e128b
            resize_corner_size: 12.0,
            text_cursor_width: 2.0,
            clip_rect_margin: 3.0, // should be at least half the size of the widest frame stroke + max WidgetVisuals::expansion
            debug_expand_width: false,
            debug_expand_height: false,
            debug_resize: false,
        }
    }

    pub fn light() -> Self {
        Self {
            dark_mode: false,
            widgets: Widgets::light(),
            selection: Selection::light(),
            extreme_bg_color: Color32::from_gray(235), // TODO: rename
            hyperlink_color: Color32::from_rgb(0, 133, 218),
            code_bg_color: Color32::from_gray(200),
            window_shadow: Shadow::big_light(),
            ..Self::dark()
        }
    }
}

impl Default for Visuals {
    fn default() -> Self {
        Self::dark()
    }
}

impl Selection {
    fn dark() -> Self {
        Self {
            bg_fill: Rgba::from_rgb(0.0, 0.5, 1.0)
                .additive()
                .multiply(0.10)
                .into(),
            stroke: Stroke::new(1.0, Rgba::from_rgb(0.3, 0.6, 1.0)),
        }
    }
    fn light() -> Self {
        Self {
            bg_fill: Rgba::from_rgb(0.0, 0.5, 1.0).multiply(0.5).into(),
            stroke: Stroke::new(1.0, Rgba::from_rgb(0.3, 0.6, 1.0)),
        }
    }
}

impl Default for Selection {
    fn default() -> Self {
        Self::dark()
    }
}

impl Widgets {
    pub fn dark() -> Self {
        Self {
            noninteractive: WidgetVisuals {
                bg_stroke: Stroke::new(1.0, Color32::from_gray(65)), // window outline
<<<<<<< HEAD
                bg_fill: Color32::BLACK,                     // window background
                corner_radius: 0.0,

=======
                bg_fill: Color32::from_gray(30),                     // window background
>>>>>>> 4e7e128b
                fg_stroke: Stroke::new(1.0, Color32::from_gray(160)), // text color
                corner_radius: 4.0,
                expansion: 0.0,
            },
            disabled: WidgetVisuals {
                bg_fill: Color32::BLACK, // Should look grayed out
                bg_stroke: Stroke::new(1.0, Color32::from_gray(70)),
<<<<<<< HEAD
                corner_radius: 0.0,

=======
>>>>>>> 4e7e128b
                fg_stroke: Stroke::new(1.0, Color32::from_gray(140)), // Should look grayed out
                corner_radius: 4.0,
                expansion: 0.0,
            },
            inactive: WidgetVisuals {
                bg_fill: Color32::BLACK,
                bg_stroke: Default::default(),
<<<<<<< HEAD
                corner_radius: 0.0,

=======
>>>>>>> 4e7e128b
                fg_stroke: Stroke::new(1.0, Color32::from_gray(200)), // Should NOT look grayed out!
                corner_radius: 4.0,
                expansion: 0.0,
            },
            hovered: WidgetVisuals {
                bg_fill: Color32::BLACK,
                bg_stroke: Stroke::new(1.0, Color32::from_gray(150)), // e.g. hover over window edge or button
<<<<<<< HEAD
                corner_radius: 0.0,

=======
>>>>>>> 4e7e128b
                fg_stroke: Stroke::new(1.5, Color32::from_gray(240)),
                corner_radius: 4.0,
                expansion: 1.0,
            },
            active: WidgetVisuals {
                bg_fill: Color32::BLACK,
                bg_stroke: Stroke::new(1.0, Color32::WHITE),
<<<<<<< HEAD
                corner_radius: 0.0,
=======
                fg_stroke: Stroke::new(2.0, Color32::WHITE),
                corner_radius: 4.0,
                expansion: 2.0,
            },
        }
    }
>>>>>>> 4e7e128b

    pub fn light() -> Self {
        Self {
            noninteractive: WidgetVisuals {
                bg_stroke: Stroke::new(1.0, Color32::from_gray(180)), // window outline
                bg_fill: Color32::from_gray(220),                     // window background
                fg_stroke: Stroke::new(1.0, Color32::from_gray(70)),  // text color
                corner_radius: 4.0,
                expansion: 0.0,
            },
            disabled: WidgetVisuals {
                bg_fill: Color32::from_gray(215), // Should look grayed out
                bg_stroke: Stroke::new(1.0, Color32::from_gray(185)),
                fg_stroke: Stroke::new(1.0, Color32::from_gray(115)), // Should look grayed out
                corner_radius: 4.0,
                expansion: 0.0,
            },
            inactive: WidgetVisuals {
                bg_fill: Color32::from_gray(195),
                bg_stroke: Default::default(),
                fg_stroke: Stroke::new(1.0, Color32::from_gray(55)), // Should NOT look grayed out!
                corner_radius: 4.0,
                expansion: 0.0,
            },
            hovered: WidgetVisuals {
                bg_fill: Color32::from_gray(175),
                bg_stroke: Stroke::new(1.0, Color32::from_gray(105)), // e.g. hover over window edge or button
                fg_stroke: Stroke::new(2.0, Color32::BLACK),
                corner_radius: 4.0,
                expansion: 1.0,
            },
            active: WidgetVisuals {
                bg_fill: Color32::from_gray(165),
                bg_stroke: Stroke::new(1.0, Color32::BLACK),
                fg_stroke: Stroke::new(2.0, Color32::BLACK),
                corner_radius: 4.0,
                expansion: 2.0,
            },
        }
    }
}

impl Default for Widgets {
    fn default() -> Self {
        Self::dark()
    }
}

// ----------------------------------------------------------------------------

use crate::{widgets::*, Ui};

impl Style {
    pub fn ui(&mut self, ui: &mut crate::Ui) {
        let Self {
            body_text_style,
            spacing,
            interaction,
            visuals,
            animation_time,
        } = self;

        visuals.light_dark_radio_buttons(ui);

        ui.horizontal(|ui| {
            ui.label("Default text style:");
            for &value in &[TextStyle::Body, TextStyle::Monospace] {
                ui.radio_value(body_text_style, value, format!("{:?}", value));
            }
        });
        ui.collapsing("📏 Spacing", |ui| spacing.ui(ui));
        ui.collapsing("☝ Interaction", |ui| interaction.ui(ui));
        ui.collapsing("🎨 Visuals", |ui| visuals.ui(ui));
        ui.add(Slider::f32(animation_time, 0.0..=1.0).text("animation_time"));

        ui.vertical_centered(|ui| reset_button(ui, self));
    }
}

impl Spacing {
    pub fn ui(&mut self, ui: &mut crate::Ui) {
        let Self {
            item_spacing,
            window_padding,
            button_padding,
            indent,
            interact_size,
            slider_width,
            text_edit_width,
            icon_width,
            icon_spacing,
            tooltip_width,
        } = self;

        ui_slider_vec2(ui, item_spacing, 0.0..=10.0, "item_spacing");
        ui_slider_vec2(ui, window_padding, 0.0..=10.0, "window_padding");
        ui_slider_vec2(ui, button_padding, 0.0..=10.0, "button_padding");
        ui_slider_vec2(ui, interact_size, 0.0..=60.0, "interact_size")
            .on_hover_text("Minimum size of an interactive widget");
        ui.add(Slider::f32(indent, 0.0..=100.0).text("indent"));
        ui.add(Slider::f32(slider_width, 0.0..=1000.0).text("slider_width"));
        ui.add(Slider::f32(text_edit_width, 0.0..=1000.0).text("text_edit_width"));
        ui.add(Slider::f32(icon_width, 0.0..=60.0).text("icon_width"));
        ui.add(Slider::f32(icon_spacing, 0.0..=10.0).text("icon_spacing"));
        ui.add(Slider::f32(tooltip_width, 0.0..=10.0).text("tooltip_width"));

        ui.vertical_centered(|ui| reset_button(ui, self));
    }
}

impl Interaction {
    pub fn ui(&mut self, ui: &mut crate::Ui) {
        let Self {
            resize_grab_radius_side,
            resize_grab_radius_corner,
        } = self;
        ui.add(Slider::f32(resize_grab_radius_side, 0.0..=20.0).text("resize_grab_radius_side"));
        ui.add(
            Slider::f32(resize_grab_radius_corner, 0.0..=20.0).text("resize_grab_radius_corner"),
        );

        ui.vertical_centered(|ui| reset_button(ui, self));
    }
}

impl Widgets {
    pub fn ui(&mut self, ui: &mut crate::Ui) {
        let Self {
            active,
            hovered,
            inactive,
            disabled,
            noninteractive,
        } = self;

        ui.collapsing("noninteractive", |ui| {
            ui.label("The style of something that you cannot interact with.");
            noninteractive.ui(ui)
        });
        ui.collapsing("interactive & disabled", |ui| {
            ui.label("The style of a disabled button.");
            disabled.ui(ui)
        });
        ui.collapsing("interactive & inactive", |ui| {
            ui.label("The style of a widget, such as a button, at rest.");
            inactive.ui(ui)
        });
        ui.collapsing("interactive & hovered", |ui| {
            ui.label("The style of a widget while you hover it.");
            hovered.ui(ui)
        });
        ui.collapsing("interactive & active", |ui| {
            ui.label("The style of a widget as you are clicking or dragging it.");
            active.ui(ui)
        });

        ui.vertical_centered(|ui| reset_button(ui, self));
    }
}

impl Selection {
    pub fn ui(&mut self, ui: &mut crate::Ui) {
        let Self { bg_fill, stroke } = self;

        ui_color(ui, bg_fill, "bg_fill");
        stroke_ui(ui, stroke, "stroke");
    }
}

impl WidgetVisuals {
    pub fn ui(&mut self, ui: &mut crate::Ui) {
        let Self {
            bg_fill,
            bg_stroke,
            corner_radius,
            fg_stroke,
            expansion,
        } = self;

        ui_color(ui, bg_fill, "bg_fill");
        stroke_ui(ui, bg_stroke, "bg_stroke");
        ui.add(Slider::f32(corner_radius, 0.0..=10.0).text("corner_radius"));
        stroke_ui(ui, fg_stroke, "fg_stroke (text)");
        ui.add(Slider::f32(expansion, -5.0..=5.0).text("expansion"));
    }
}

impl Visuals {
    /// Show radio-buttons to switch between light and dark mode.
    pub fn light_dark_radio_buttons(&mut self, ui: &mut crate::Ui) {
        ui.group(|ui| {
            ui.horizontal(|ui| {
                ui.radio_value(self, Self::light(), "☀ Light");
                ui.radio_value(self, Self::dark(), "🌙 Dark");
            });
        });
    }

    /// Show small toggle-button for light and dark mode.
    #[must_use]
    pub fn light_dark_small_toggle_button(&self, ui: &mut crate::Ui) -> Option<Self> {
        #![allow(clippy::collapsible_if)]
        if self.dark_mode {
            if ui
                .add(Button::new("☀").frame(false))
                .on_hover_text("Switch to light mode")
                .clicked()
            {
                return Some(Self::light());
            }
        } else {
            if ui
                .add(Button::new("🌙").frame(false))
                .on_hover_text("Switch to dark mode")
                .clicked()
            {
                return Some(Self::dark());
            }
        }
        None
    }

    pub fn ui(&mut self, ui: &mut crate::Ui) {
        let Self {
            dark_mode: _,
            override_text_color: _,
            widgets,
            selection,
            extreme_bg_color,
            hyperlink_color,
            code_bg_color,
            window_corner_radius,
            window_shadow,
            resize_corner_size,
            text_cursor_width,
            clip_rect_margin,
            debug_expand_width,
            debug_expand_height,
            debug_resize,
        } = self;

        ui.collapsing("widgets", |ui| widgets.ui(ui));
        ui.collapsing("selection", |ui| selection.ui(ui));

        ui.group(|ui| {
            ui.label("Window");
            // Common shortcuts
            ui_color(ui, &mut widgets.noninteractive.bg_fill, "Fill");
            stroke_ui(ui, &mut widgets.noninteractive.bg_stroke, "Outline");
            ui.add(Slider::f32(window_corner_radius, 0.0..=20.0).text("Corner Radius"));
            shadow_ui(ui, window_shadow, "Shadow");
        });
        ui_color(
            ui,
            &mut widgets.noninteractive.fg_stroke.color,
            "Text color",
        );

        ui_color(ui, extreme_bg_color, "extreme_bg_color");
        ui_color(ui, hyperlink_color, "hyperlink_color");
        ui_color(ui, code_bg_color, "code_bg_color");
        ui.add(Slider::f32(resize_corner_size, 0.0..=20.0).text("resize_corner_size"));
        ui.add(Slider::f32(text_cursor_width, 0.0..=2.0).text("text_cursor_width"));
        ui.add(Slider::f32(clip_rect_margin, 0.0..=20.0).text("clip_rect_margin"));

        ui.group(|ui| {
            ui.label("DEBUG:");
            ui.checkbox(
                debug_expand_width,
                "Show which widgets make their parent wider",
            );
            ui.checkbox(
                debug_expand_height,
                "Show which widgets make their parent higher",
            );
            ui.checkbox(debug_resize, "Debug Resize");
        });

        ui.vertical_centered(|ui| reset_button(ui, self));
    }
}

// TODO: improve and standardize ui_slider_vec2
fn ui_slider_vec2(
    ui: &mut Ui,
    value: &mut Vec2,
    range: std::ops::RangeInclusive<f32>,
    text: &str,
) -> Response {
    ui.horizontal(|ui| {
        /*
        let fsw = full slider_width
        let ssw = small slider_width
        let space = item_spacing.x
        let value = interact_size.x;

        fsw + space + value = ssw + space + value + space + ssw + space + value
        fsw + space + value = 2 * ssw + 3 * space + 2 * value
        fsw + space - value = 2 * ssw + 3 * space
        fsw - 2 * space - value = 2 * ssw
        ssw = fsw / 2 - space - value / 2
        */
        // let spacing = &ui.spacing();
        // let space = spacing.item_spacing.x;
        // let value_w = spacing.interact_size.x;
        // let full_slider_width = spacing.slider_width;
        // let small_slider_width = full_slider_width / 2.0 - space - value_w / 2.0;
        // ui.spacing_mut().slider_width = small_slider_width;

        ui.add(Slider::f32(&mut value.x, range.clone()).text("w"));
        ui.add(Slider::f32(&mut value.y, range.clone()).text("h"));
        ui.label(text);
    })
    .1
}

fn ui_color(ui: &mut Ui, srgba: &mut Color32, text: &str) {
    ui.horizontal(|ui| {
        ui.color_edit_button_srgba(srgba);
        ui.label(text);
    });
}<|MERGE_RESOLUTION|>--- conflicted
+++ resolved
@@ -296,24 +296,14 @@
         Self {
             dark_mode: true,
             override_text_color: None,
-<<<<<<< HEAD
-            widgets: Default::default(),
-            selection: Default::default(),
-            dark_bg_color: Color32::from_rgb(0, 0, 0),
-=======
             widgets: Widgets::default(),
             selection: Selection::default(),
             extreme_bg_color: Color32::from_gray(10),
->>>>>>> 4e7e128b
             hyperlink_color: Color32::from_rgb(90, 170, 255),
             window_corner_radius: 0.0,
             code_bg_color: Color32::from_gray(64),
-<<<<<<< HEAD
-            window_shadow: Shadow::big(),
-=======
-            window_corner_radius: 10.0,
+            window_corner_radius: 0.0,
             window_shadow: Shadow::big_dark(),
->>>>>>> 4e7e128b
             resize_corner_size: 12.0,
             text_cursor_width: 2.0,
             clip_rect_margin: 3.0, // should be at least half the size of the widest frame stroke + max WidgetVisuals::expansion
@@ -372,13 +362,7 @@
         Self {
             noninteractive: WidgetVisuals {
                 bg_stroke: Stroke::new(1.0, Color32::from_gray(65)), // window outline
-<<<<<<< HEAD
-                bg_fill: Color32::BLACK,                     // window background
-                corner_radius: 0.0,
-
-=======
                 bg_fill: Color32::from_gray(30),                     // window background
->>>>>>> 4e7e128b
                 fg_stroke: Stroke::new(1.0, Color32::from_gray(160)), // text color
                 corner_radius: 4.0,
                 expansion: 0.0,
@@ -386,11 +370,6 @@
             disabled: WidgetVisuals {
                 bg_fill: Color32::BLACK, // Should look grayed out
                 bg_stroke: Stroke::new(1.0, Color32::from_gray(70)),
-<<<<<<< HEAD
-                corner_radius: 0.0,
-
-=======
->>>>>>> 4e7e128b
                 fg_stroke: Stroke::new(1.0, Color32::from_gray(140)), // Should look grayed out
                 corner_radius: 4.0,
                 expansion: 0.0,
@@ -398,11 +377,6 @@
             inactive: WidgetVisuals {
                 bg_fill: Color32::BLACK,
                 bg_stroke: Default::default(),
-<<<<<<< HEAD
-                corner_radius: 0.0,
-
-=======
->>>>>>> 4e7e128b
                 fg_stroke: Stroke::new(1.0, Color32::from_gray(200)), // Should NOT look grayed out!
                 corner_radius: 4.0,
                 expansion: 0.0,
@@ -410,11 +384,6 @@
             hovered: WidgetVisuals {
                 bg_fill: Color32::BLACK,
                 bg_stroke: Stroke::new(1.0, Color32::from_gray(150)), // e.g. hover over window edge or button
-<<<<<<< HEAD
-                corner_radius: 0.0,
-
-=======
->>>>>>> 4e7e128b
                 fg_stroke: Stroke::new(1.5, Color32::from_gray(240)),
                 corner_radius: 4.0,
                 expansion: 1.0,
@@ -422,16 +391,12 @@
             active: WidgetVisuals {
                 bg_fill: Color32::BLACK,
                 bg_stroke: Stroke::new(1.0, Color32::WHITE),
-<<<<<<< HEAD
+                fg_stroke: Stroke::new(2.0, Color32::WHITE),
                 corner_radius: 0.0,
-=======
-                fg_stroke: Stroke::new(2.0, Color32::WHITE),
-                corner_radius: 4.0,
                 expansion: 2.0,
             },
         }
     }
->>>>>>> 4e7e128b
 
     pub fn light() -> Self {
         Self {
