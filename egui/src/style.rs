//! egui theme (spacing, colors, etc).

#![allow(clippy::if_same_then_else)]

use crate::{color::*, emath::*, Response};
use epaint::{Shadow, Stroke, TextStyle};

/// Specifies the look and feel of egui.
///
/// You can change the visuals of a [`Ui`] with [`Ui::style_mut`]
/// and of everything with [`crate::Context::set_style`].
///
/// If you want to change fonts, use [`crate::Context::set_fonts`] instead.
#[derive(Clone, Debug, PartialEq)]
#[cfg_attr(feature = "persistence", derive(serde::Deserialize, serde::Serialize))]
#[cfg_attr(feature = "persistence", serde(default))]
pub struct Style {
    /// Default `TextStyle` for normal text (i.e. for `Label` and `TextEdit`).
    pub body_text_style: TextStyle,

    /// If set this will change the default [`TextStyle`] for all widgets.
    ///
    /// On most widgets you can also set an explicit text style,
    /// which will take precedence over this.
    pub override_text_style: Option<TextStyle>,

    /// If set, labels buttons wtc will use this to determine whether or not
    /// to wrap the text at the right edge of the `Ui` they are in.
    /// By default this is `None`.
    ///
    /// * `None`: follow layout
    /// * `Some(true)`: default on
    /// * `Some(false)`: default off
    pub wrap: Option<bool>,

    /// Sizes and distances between widgets
    pub spacing: Spacing,

    /// How and when interaction happens.
    pub interaction: Interaction,

    /// Colors etc.
    pub visuals: Visuals,

    /// How many seconds a typical animation should last.
    pub animation_time: f32,

    /// Options to help debug why egui behaves strangely.
    pub debug: DebugOptions,
}

impl Style {
    // TODO: rename style.interact() to maybe... `style.interactive` ?
    /// Use this style for interactive things.
    /// Note that you must already have a response,
    /// i.e. you must allocate space and interact BEFORE painting the widget!
    pub fn interact(&self, response: &Response) -> &WidgetVisuals {
        self.visuals.widgets.style(response)
    }

    pub fn interact_selectable(&self, response: &Response, selected: bool) -> WidgetVisuals {
        let mut visuals = *self.visuals.widgets.style(response);
        if selected {
            visuals.bg_fill = self.visuals.selection.bg_fill;
            // visuals.bg_stroke = self.visuals.selection.stroke;
            visuals.fg_stroke = self.visuals.selection.stroke;
        }
        visuals
    }

    /// Style to use for non-interactive widgets.
    pub fn noninteractive(&self) -> &WidgetVisuals {
        &self.visuals.widgets.noninteractive
    }
}

/// Controls the sizes and distances between widgets.
#[derive(Clone, Debug, PartialEq)]
#[cfg_attr(feature = "persistence", derive(serde::Deserialize, serde::Serialize))]
#[cfg_attr(feature = "persistence", serde(default))]
pub struct Spacing {
    /// Horizontal and vertical spacing between widgets.
    ///
    /// To add extra space between widgets, use [`Ui::add_space`].
    ///
    /// `item_spacing` is inserted _after_ adding a widget, so to increase the spacing between
    /// widgets `A` and `B` you need to change `item_spacing` before adding `A`.
    pub item_spacing: Vec2,

    /// Horizontal and vertical padding within a window frame.
    pub window_padding: Vec2,

    /// Button size is text size plus this on each side
    pub button_padding: Vec2,

    /// Indent collapsing regions etc by this much.
    pub indent: f32,

    /// Minimum size of a `DragValue`, color picker button, and other small widgets.
    /// `interact_size.y` is the default height of button, slider, etc.
    /// Anything clickable should be (at least) this size.
    pub interact_size: Vec2, // TODO: rename min_interact_size ?

    /// Default width of a `Slider` and `ComboBox`.
    pub slider_width: f32, // TODO: rename big_interact_size ?

    /// Default width of a `TextEdit`.
    pub text_edit_width: f32,

    /// Checkboxes, radio button and collapsing headers have an icon at the start.
    /// This is the width/height of this icon.
    pub icon_width: f32,

    /// Checkboxes, radio button and collapsing headers have an icon at the start.
    /// This is the spacing between the icon and the text
    pub icon_spacing: f32,

    /// Width of a tooltip (`on_hover_ui`, `on_hover_text` etc).
    pub tooltip_width: f32,

    /// End indented regions with a horizontal line
    pub indent_ends_with_horizontal_line: bool,

    /// Height of a combo-box before showing scroll bars.
    pub combo_height: f32,

    pub scroll_bar_width: f32,
}

impl Spacing {
    /// Returns small icon rectangle and big icon rectangle
    pub fn icon_rectangles(&self, rect: Rect) -> (Rect, Rect) {
        let box_side = self.icon_width;
        let big_icon_rect = Rect::from_center_size(
            pos2(rect.left() + box_side / 2.0, rect.center().y),
            vec2(box_side, box_side),
        );

        let small_rect_side = 8.0; // TODO: make a parameter
        let small_icon_rect =
            Rect::from_center_size(big_icon_rect.center(), Vec2::splat(small_rect_side));

        (small_icon_rect, big_icon_rect)
    }
}

/// How and when interaction happens.
#[derive(Clone, Debug, PartialEq)]
#[cfg_attr(feature = "persistence", derive(serde::Deserialize, serde::Serialize))]
#[cfg_attr(feature = "persistence", serde(default))]
pub struct Interaction {
    /// Mouse must be the close to the side of a window to resize
    pub resize_grab_radius_side: f32,

    /// Mouse must be the close to the corner of a window to resize
    pub resize_grab_radius_corner: f32,

    /// If `false`, tooltips will show up anytime you hover anything, even is mouse is still moving
    pub show_tooltips_only_when_still: bool,
}

/// Controls the visual style (colors etc) of egui.
///
/// You can change the visuals of a [`Ui`] with [`Ui::visuals_mut`]
/// and of everything with [`crate::Context::set_visuals`].
///
/// If you want to change fonts, use [`crate::Context::set_fonts`] instead.
#[derive(Clone, Debug, PartialEq)]
#[cfg_attr(feature = "persistence", derive(serde::Deserialize, serde::Serialize))]
#[cfg_attr(feature = "persistence", serde(default))]
pub struct Visuals {
    /// If true, the visuals are overall dark with light text.
    /// If false, the visuals are overall light with dark text.
    ///
    /// NOTE: setting this does very little by itself,
    /// this is more to provide a convenient summary of the rest of the settings.
    pub dark_mode: bool,

    /// Override default text color for all text.
    ///
    /// This is great for setting the color of text for any widget.
    ///
    /// If `text_color` is `None` (default), then the text color will be the same as the
    /// foreground stroke color (`WidgetVisuals::fg_stroke`)
    /// and will depend on wether or not the widget is being interacted with.
    ///
    /// In the future we may instead modulate
    /// the `text_color` based on wether or not it is interacted with
    /// so that `visuals.text_color` is always used,
    /// but its alpha may be different based on whether or not
    /// it is disabled, non-interactive, hovered etc.
    pub override_text_color: Option<Color32>,

    /// Visual styles of widgets
    pub widgets: Widgets,

    pub selection: Selection,

    /// The color used for `Hyperlink`,
    pub hyperlink_color: Color32,

    /// Something just barely different from the background color.
    /// Used for [`crate::Grid::striped`].
    pub faint_bg_color: Color32,

    /// Very dark or light color (for corresponding theme).
    /// Used as the background of text edits, scroll bars and others things
    /// that needs to look different from other interactive stuff.
    pub extreme_bg_color: Color32,

    /// Background color behind code-styled monospaced labels.
    pub code_bg_color: Color32,

    pub window_corner_radius: f32,
    pub window_shadow: Shadow,

    pub popup_shadow: Shadow,

    pub resize_corner_size: f32,

    pub text_cursor_width: f32,
    /// show where the text cursor would be if you clicked
    pub text_cursor_preview: bool,

    /// Allow child widgets to be just on the border and still have a stroke with some thickness
    pub clip_rect_margin: f32,

    /// Show a background behind buttons.
    pub button_frame: bool,

    /// Show a background behind collapsing headers.
    pub collapsing_header_frame: bool,
}

impl Visuals {
    pub fn noninteractive(&self) -> &WidgetVisuals {
        &self.widgets.noninteractive
    }

    pub fn text_color(&self) -> Color32 {
        self.override_text_color
            .unwrap_or_else(|| self.widgets.noninteractive.text_color())
    }

    pub fn weak_text_color(&self) -> Color32 {
        crate::color::tint_color_towards(self.text_color(), self.window_fill())
    }

    pub fn strong_text_color(&self) -> Color32 {
        self.widgets.active.text_color()
    }

    pub fn window_fill(&self) -> Color32 {
        self.widgets.noninteractive.bg_fill
    }

    pub fn window_stroke(&self) -> Stroke {
        self.widgets.noninteractive.bg_stroke
    }
}

/// Selected text, selected elements etc
#[derive(Clone, Copy, Debug, PartialEq)]
#[cfg_attr(feature = "persistence", derive(serde::Deserialize, serde::Serialize))]
#[cfg_attr(feature = "persistence", serde(default))]
pub struct Selection {
    pub bg_fill: Color32,
    pub stroke: Stroke,
}

/// The visuals of widgets for different states of interaction.
#[derive(Clone, Debug, PartialEq)]
#[cfg_attr(feature = "persistence", derive(serde::Deserialize, serde::Serialize))]
#[cfg_attr(feature = "persistence", serde(default))]
pub struct Widgets {
    /// The style of a widget that you cannot interact with.
    /// * `noninteractive.bg_stroke` is the outline of windows.
    /// * `noninteractive.bg_fill` is the background color of windows.
    /// * `noninteractive.fg_stroke` is the normal text color.
    pub noninteractive: WidgetVisuals,
    /// The style of an interactive widget, such as a button, at rest.
    pub inactive: WidgetVisuals,
    /// The style of an interactive widget while you hover it.
    pub hovered: WidgetVisuals,
    /// The style of an interactive widget as you are clicking or dragging it.
    pub active: WidgetVisuals,
    /// The style of a button that has an open menu beneath it (e.g. a combo-box)
    pub open: WidgetVisuals,
}

impl Widgets {
    pub fn style(&self, response: &Response) -> &WidgetVisuals {
        if !response.sense.interactive() {
            &self.noninteractive
        } else if response.is_pointer_button_down_on() || response.has_focus() {
            &self.active
        } else if response.hovered() {
            &self.hovered
        } else {
            &self.inactive
        }
    }
}

/// bg = background, fg = foreground.
#[derive(Clone, Copy, Debug, PartialEq)]
#[cfg_attr(feature = "persistence", derive(serde::Deserialize, serde::Serialize))]
pub struct WidgetVisuals {
    /// Background color of widget.
    pub bg_fill: Color32,

    /// For surrounding rectangle of things that need it,
    /// like buttons, the box of the checkbox, etc.
    /// Should maybe be called `frame_stroke`.
    pub bg_stroke: Stroke,

    /// Button frames etc.
    pub corner_radius: f32,

    /// Stroke and text color of the interactive part of a component (button text, slider grab, check-mark, ...).
    pub fg_stroke: Stroke,

    /// Make the frame this much larger.
    pub expansion: f32,
}

impl WidgetVisuals {
    pub fn text_color(&self) -> Color32 {
        self.fg_stroke.color
    }
}

/// Options for help debug egui by adding extra visualization
#[derive(Clone, Copy, Debug, Default, PartialEq)]
#[cfg_attr(feature = "persistence", derive(serde::Deserialize, serde::Serialize))]
pub struct DebugOptions {
    /// However over widgets to see their rectangles
    pub debug_on_hover: bool,
    /// Show which widgets make their parent wider
    pub show_expand_width: bool,
    /// Show which widgets make their parent higher
    pub show_expand_height: bool,
    pub show_resize: bool,
}

// ----------------------------------------------------------------------------

impl Default for Style {
    fn default() -> Self {
        Self {
            body_text_style: TextStyle::Body,
            override_text_style: None,
            wrap: None,
            spacing: Spacing::default(),
            interaction: Interaction::default(),
            visuals: Visuals::default(),
            animation_time: 1.0 / 12.0,
            debug: Default::default(),
        }
    }
}

impl Default for Spacing {
    fn default() -> Self {
        Self {
            item_spacing: vec2(8.0, 3.0),
            window_padding: Vec2::splat(6.0),
            button_padding: vec2(4.0, 1.0),
            indent: 18.0, // match checkbox/radio-button with `button_padding.x + icon_width + icon_spacing`
            interact_size: vec2(40.0, 18.0),
            slider_width: 100.0,
            text_edit_width: 280.0,
            icon_width: 14.0,
            icon_spacing: 0.0,
            tooltip_width: 600.0,
            combo_height: 200.0,
            scroll_bar_width: 8.0,
            indent_ends_with_horizontal_line: false,
        }
    }
}

impl Default for Interaction {
    fn default() -> Self {
        Self {
            resize_grab_radius_side: 0.0,
            resize_grab_radius_corner: 0.0,
            show_tooltips_only_when_still: true,
        }
    }
}

impl Visuals {
    /// Default dark theme.
    pub fn dark() -> Self {
        Self {
            dark_mode: true,
            override_text_color: None,
            widgets: Widgets::default(),
            selection: Selection::default(),
            hyperlink_color: Color32::from_rgb(90, 170, 255),
            faint_bg_color: Color32::from_gray(24),
            extreme_bg_color: Color32::from_gray(10),
            code_bg_color: Color32::from_gray(64),
<<<<<<< HEAD
            window_corner_radius: 0.0,
=======
            window_corner_radius: 6.0,
>>>>>>> a53ae883
            window_shadow: Shadow::big_dark(),
            popup_shadow: Shadow::small_dark(),
            resize_corner_size: 12.0,
            text_cursor_width: 2.0,
            text_cursor_preview: false,
            clip_rect_margin: 3.0, // should be at least half the size of the widest frame stroke + max WidgetVisuals::expansion
            button_frame: true,
            collapsing_header_frame: false,
        }
    }

    /// Default light theme.
    pub fn light() -> Self {
        Self {
            dark_mode: false,
            widgets: Widgets::light(),
            selection: Selection::light(),
            hyperlink_color: Color32::from_rgb(0, 155, 255),
            faint_bg_color: Color32::from_gray(240),
            extreme_bg_color: Color32::from_gray(250),
            code_bg_color: Color32::from_gray(200),
            window_shadow: Shadow::big_light(),
            popup_shadow: Shadow::small_light(),
            ..Self::dark()
        }
    }
}

impl Default for Visuals {
    fn default() -> Self {
        Self::dark()
    }
}

impl Selection {
    fn dark() -> Self {
        Self {
            bg_fill: Color32::from_rgb(0, 92, 128),
            stroke: Stroke::new(1.0, Color32::from_rgb(192, 222, 255)),
        }
    }
    fn light() -> Self {
        Self {
            bg_fill: Color32::from_rgb(144, 209, 255),
            stroke: Stroke::new(1.0, Color32::from_rgb(0, 83, 125)),
        }
    }
}

impl Default for Selection {
    fn default() -> Self {
        Self::dark()
    }
}

impl Widgets {
    pub fn dark() -> Self {
        Self {
            noninteractive: WidgetVisuals {
<<<<<<< HEAD
                bg_fill: Color32::from_gray(30), // window background
                bg_stroke: Stroke::new(1.0, Color32::from_gray(65)), // window outline
                fg_stroke: Stroke::new(1.0, Color32::from_gray(160)), // text color
                corner_radius: 4.0,
                expansion: 0.0,
            },
            inactive: WidgetVisuals {
                bg_fill: Color32::BLACK,
=======
                bg_fill: Color32::from_gray(27), // window background
                bg_stroke: Stroke::new(1.0, Color32::from_gray(60)), // separators, indentation lines, windows outlines
                fg_stroke: Stroke::new(1.0, Color32::from_gray(140)), // normal text color
                corner_radius: 2.0,
                expansion: 0.0,
            },
            inactive: WidgetVisuals {
                bg_fill: Color32::from_gray(60), // button background
>>>>>>> a53ae883
                bg_stroke: Default::default(),
                fg_stroke: Stroke::new(1.0, Color32::from_gray(180)), // button text
                corner_radius: 2.0,
                expansion: 0.0,
            },
            hovered: WidgetVisuals {
<<<<<<< HEAD
                bg_fill: Color32::BLACK,
=======
                bg_fill: Color32::from_gray(70),
>>>>>>> a53ae883
                bg_stroke: Stroke::new(1.0, Color32::from_gray(150)), // e.g. hover over window edge or button
                fg_stroke: Stroke::new(1.5, Color32::from_gray(240)),
                corner_radius: 3.0,
                expansion: 1.0,
            },
            active: WidgetVisuals {
<<<<<<< HEAD
                bg_fill: Color32::BLACK,
                bg_stroke: Stroke::new(1.0, Color32::WHITE),
                fg_stroke: Stroke::new(2.0, Color32::WHITE),
                corner_radius: 0.0,
                expansion: 2.0,
=======
                bg_fill: Color32::from_gray(55),
                bg_stroke: Stroke::new(1.0, Color32::WHITE),
                fg_stroke: Stroke::new(2.0, Color32::WHITE),
                corner_radius: 2.0,
                expansion: 1.0,
            },
            open: WidgetVisuals {
                bg_fill: Color32::from_gray(27),
                bg_stroke: Stroke::new(1.0, Color32::from_gray(60)),
                fg_stroke: Stroke::new(1.0, Color32::from_gray(210)),
                corner_radius: 2.0,
                expansion: 0.0,
>>>>>>> a53ae883
            },
        }
    }

    pub fn light() -> Self {
        Self {
            noninteractive: WidgetVisuals {
                bg_fill: Color32::from_gray(235), // window background
                bg_stroke: Stroke::new(1.0, Color32::from_gray(190)), // separators, indentation lines, windows outlines
                fg_stroke: Stroke::new(1.0, Color32::from_gray(100)), // normal text color
                corner_radius: 2.0,
                expansion: 0.0,
            },
            inactive: WidgetVisuals {
                bg_fill: Color32::from_gray(215), // button background
                bg_stroke: Default::default(),
                fg_stroke: Stroke::new(1.0, Color32::from_gray(80)), // button text
                corner_radius: 2.0,
                expansion: 0.0,
            },
            hovered: WidgetVisuals {
                bg_fill: Color32::from_gray(210),
                bg_stroke: Stroke::new(1.0, Color32::from_gray(105)), // e.g. hover over window edge or button
                fg_stroke: Stroke::new(1.5, Color32::BLACK),
                corner_radius: 3.0,
                expansion: 1.0,
            },
            active: WidgetVisuals {
                bg_fill: Color32::from_gray(165),
                bg_stroke: Stroke::new(1.0, Color32::BLACK),
                fg_stroke: Stroke::new(2.0, Color32::BLACK),
                corner_radius: 2.0,
                expansion: 1.0,
            },
            open: WidgetVisuals {
                bg_fill: Color32::from_gray(220),
                bg_stroke: Stroke::new(1.0, Color32::from_gray(160)),
                fg_stroke: Stroke::new(1.0, Color32::BLACK),
                corner_radius: 2.0,
                expansion: 0.0,
            },
        }
    }
}

impl Default for Widgets {
    fn default() -> Self {
        Self::dark()
    }
}

// ----------------------------------------------------------------------------

use crate::{widgets::*, Ui};

impl Style {
    pub fn ui(&mut self, ui: &mut crate::Ui) {
        let Self {
            body_text_style,
            override_text_style,
            wrap: _,
            spacing,
            interaction,
            visuals,
            animation_time,
            debug,
        } = self;

        visuals.light_dark_radio_buttons(ui);

        crate::Grid::new("_options").show(ui, |ui| {
            ui.label("Default body text style:");
            ui.horizontal(|ui| {
                for &style in &[TextStyle::Body, TextStyle::Monospace] {
                    if ui
                        .add(
                            RadioButton::new(*body_text_style == style, format!("{:?}", style))
                                .text_style(style),
                        )
                        .clicked()
                    {
                        *body_text_style = style;
                    };
                }
            });
            ui.end_row();

            ui.label("Override text style:");
            crate::ComboBox::from_id_source("Override text style")
                .selected_text(match override_text_style {
                    None => "None".to_owned(),
                    Some(override_text_style) => format!("{:?}", override_text_style),
                })
                .show_ui(ui, |ui| {
                    ui.selectable_value(override_text_style, None, "None");
                    for style in TextStyle::all() {
                        // ui.selectable_value(override_text_style, Some(style), format!("{:?}", style));
                        let selected = *override_text_style == Some(style);
                        if ui
                            .add(
                                SelectableLabel::new(selected, format!("{:?}", style))
                                    .text_style(style),
                            )
                            .clicked()
                        {
                            *override_text_style = Some(style);
                        }
                    }
                });
            ui.end_row();

            ui.label("Animation duration:");
            ui.add(
                Slider::new(animation_time, 0.0..=1.0)
                    .clamp_to_range(true)
                    .suffix(" s"),
            );
            ui.end_row();
        });

        ui.collapsing("📏 Spacing", |ui| spacing.ui(ui));
        ui.collapsing("☝ Interaction", |ui| interaction.ui(ui));
        ui.collapsing("🎨 Visuals", |ui| visuals.ui(ui));
        ui.collapsing("🐛 Debug", |ui| debug.ui(ui));

        ui.vertical_centered(|ui| reset_button(ui, self));
    }
}

impl Spacing {
    pub fn ui(&mut self, ui: &mut crate::Ui) {
        let Self {
            item_spacing,
            window_padding,
            button_padding,
            indent,
            interact_size,
            slider_width,
            text_edit_width,
            icon_width,
            icon_spacing,
            tooltip_width,
            indent_ends_with_horizontal_line,
            combo_height,
            scroll_bar_width,
        } = self;

        ui.add(slider_vec2(item_spacing, 0.0..=20.0, "Item spacing"));
        ui.add(slider_vec2(window_padding, 0.0..=20.0, "Window padding"));
        ui.add(slider_vec2(button_padding, 0.0..=20.0, "Button padding"));
        ui.add(slider_vec2(interact_size, 4.0..=60.0, "Interact size"))
            .on_hover_text("Minimum size of an interactive widget");
        ui.horizontal(|ui| {
            ui.add(DragValue::new(indent).clamp_range(0.0..=100.0));
            ui.label("Indent");
        });
        ui.horizontal(|ui| {
            ui.add(DragValue::new(slider_width).clamp_range(0.0..=1000.0));
            ui.label("Slider width");
        });
        ui.horizontal(|ui| {
            ui.add(DragValue::new(text_edit_width).clamp_range(0.0..=1000.0));
            ui.label("TextEdit width");
        });
        ui.horizontal(|ui| {
            ui.add(DragValue::new(scroll_bar_width).clamp_range(0.0..=32.0));
            ui.label("Scroll-bar width width");
        });

        ui.horizontal(|ui| {
            ui.label("Checkboxes etc:");
            ui.add(
                DragValue::new(icon_width)
                    .prefix("width:")
                    .clamp_range(0.0..=60.0),
            );
            ui.add(
                DragValue::new(icon_spacing)
                    .prefix("spacing:")
                    .clamp_range(0.0..=10.0),
            );
        });

        ui.horizontal(|ui| {
            ui.add(DragValue::new(tooltip_width).clamp_range(0.0..=1000.0));
            ui.label("Tooltip wrap width");
        });

        ui.checkbox(
            indent_ends_with_horizontal_line,
            "End indented regions with a horizontal separator",
        );

        ui.horizontal(|ui| {
            ui.label("Max height of a combo box");
            ui.add(DragValue::new(combo_height).clamp_range(0.0..=1000.0));
        });

        ui.vertical_centered(|ui| reset_button(ui, self));
    }
}

impl Interaction {
    pub fn ui(&mut self, ui: &mut crate::Ui) {
        let Self {
            resize_grab_radius_side,
            resize_grab_radius_corner,
            show_tooltips_only_when_still,
        } = self;
        ui.add(Slider::new(resize_grab_radius_side, 0.0..=20.0).text("resize_grab_radius_side"));
        ui.add(
            Slider::new(resize_grab_radius_corner, 0.0..=20.0).text("resize_grab_radius_corner"),
        );
        ui.checkbox(
            show_tooltips_only_when_still,
            "Only show tooltips if mouse is still",
        );

        ui.vertical_centered(|ui| reset_button(ui, self));
    }
}

impl Widgets {
    pub fn ui(&mut self, ui: &mut crate::Ui) {
        let Self {
            active,
            hovered,
            inactive,
            noninteractive,
            open,
        } = self;

        ui.collapsing("Noninteractive", |ui| {
            ui.label(
                "The style of a widget that you cannot interact with, e.g. labels and separators.",
            );
            noninteractive.ui(ui)
        });
        ui.collapsing("Interactive but inactive", |ui| {
            ui.label("The style of an interactive widget, such as a button, at rest.");
            inactive.ui(ui)
        });
        ui.collapsing("Interactive and hovered", |ui| {
            ui.label("The style of an interactive widget while you hover it.");
            hovered.ui(ui)
        });
        ui.collapsing("Interactive and active", |ui| {
            ui.label("The style of an interactive widget as you are clicking or dragging it.");
            active.ui(ui)
        });
        ui.collapsing("Open menu", |ui| {
            ui.label("The style of an open combo-box or menu button");
            open.ui(ui)
        });

        // ui.vertical_centered(|ui| reset_button(ui, self));
    }
}

impl Selection {
    pub fn ui(&mut self, ui: &mut crate::Ui) {
        let Self { bg_fill, stroke } = self;
        ui.label("Selectable labels");
        ui_color(ui, bg_fill, "bg_fill");
        stroke_ui(ui, stroke, "stroke");
    }
}

impl WidgetVisuals {
    pub fn ui(&mut self, ui: &mut crate::Ui) {
        let Self {
            bg_fill,
            bg_stroke,
            corner_radius,
            fg_stroke,
            expansion,
        } = self;
        ui_color(ui, bg_fill, "bg_fill");
        stroke_ui(ui, bg_stroke, "bg_stroke");
        ui.add(Slider::new(corner_radius, 0.0..=10.0).text("corner_radius"));
        stroke_ui(ui, fg_stroke, "fg_stroke (text)");
        ui.add(Slider::new(expansion, -5.0..=5.0).text("expansion"))
            .on_hover_text("make shapes this much larger");
    }
}

impl Visuals {
    /// Show radio-buttons to switch between light and dark mode.
    pub fn light_dark_radio_buttons(&mut self, ui: &mut crate::Ui) {
        ui.group(|ui| {
            ui.horizontal(|ui| {
                ui.radio_value(self, Self::light(), "☀ Light");
                ui.radio_value(self, Self::dark(), "🌙 Dark");
            });
        });
    }

    /// Show small toggle-button for light and dark mode.
    #[must_use]
    pub fn light_dark_small_toggle_button(&self, ui: &mut crate::Ui) -> Option<Self> {
        #![allow(clippy::collapsible_else_if)]
        if self.dark_mode {
            if ui
                .add(Button::new("☀").frame(false))
                .on_hover_text("Switch to light mode")
                .clicked()
            {
                return Some(Self::light());
            }
        } else {
            if ui
                .add(Button::new("🌙").frame(false))
                .on_hover_text("Switch to dark mode")
                .clicked()
            {
                return Some(Self::dark());
            }
        }
        None
    }

    pub fn ui(&mut self, ui: &mut crate::Ui) {
        let Self {
            dark_mode: _,
            override_text_color: _,
            widgets,
            selection,
            hyperlink_color,
            faint_bg_color,
            extreme_bg_color,
            code_bg_color,
            window_corner_radius,
            window_shadow,
            popup_shadow,
            resize_corner_size,
            text_cursor_width,
            text_cursor_preview,
            clip_rect_margin,
            button_frame,
            collapsing_header_frame,
        } = self;

        ui.collapsing("Background Colors", |ui| {
            ui_color(ui, &mut widgets.inactive.bg_fill, "Buttons");
            ui_color(ui, &mut widgets.noninteractive.bg_fill, "Windows");
            ui_color(ui, faint_bg_color, "Faint accent").on_hover_text(
                "Used for faint accentuation of interactive things, like striped grids.",
            );
            ui_color(ui, extreme_bg_color, "Extreme")
                .on_hover_text("Background of plots and paintings");
        });

        ui.collapsing("Window", |ui| {
            // Common shortcuts
            ui_color(ui, &mut widgets.noninteractive.bg_fill, "Fill");
            stroke_ui(ui, &mut widgets.noninteractive.bg_stroke, "Outline");
            ui.add(Slider::new(window_corner_radius, 0.0..=20.0).text("Rounding"));
            shadow_ui(ui, window_shadow, "Shadow");
            shadow_ui(ui, popup_shadow, "Shadow (small menus and popups)");
        });

        ui.collapsing("Widgets", |ui| widgets.ui(ui));
        ui.collapsing("Selection", |ui| selection.ui(ui));

        ui_color(
            ui,
            &mut widgets.noninteractive.fg_stroke.color,
            "Text color",
        );
        ui_color(ui, code_bg_color, Label::new("Code background").code()).on_hover_ui(|ui| {
            ui.horizontal(|ui| {
                ui.spacing_mut().item_spacing.x = 0.0;
                ui.label("For monospaced inlined text ");
                ui.code("like this");
                ui.label(".");
            });
        });

        ui_color(ui, hyperlink_color, "hyperlink_color");
        ui.add(Slider::new(resize_corner_size, 0.0..=20.0).text("resize_corner_size"));
        ui.add(Slider::new(text_cursor_width, 0.0..=4.0).text("text_cursor_width"));
        ui.checkbox(text_cursor_preview, "Preview text cursor on hover");
        ui.add(Slider::new(clip_rect_margin, 0.0..=20.0).text("clip_rect_margin"));

        ui.checkbox(button_frame, "Button has a frame");
        ui.checkbox(collapsing_header_frame, "Collapsing header has a frame");

        ui.vertical_centered(|ui| reset_button(ui, self));
    }
}

impl DebugOptions {
    pub fn ui(&mut self, ui: &mut crate::Ui) {
        let Self {
            debug_on_hover,
            show_expand_width: debug_expand_width,
            show_expand_height: debug_expand_height,
            show_resize: debug_resize,
        } = self;

        ui.checkbox(debug_on_hover, "Show debug info on hover");
        ui.checkbox(
            debug_expand_width,
            "Show which widgets make their parent wider",
        );
        ui.checkbox(
            debug_expand_height,
            "Show which widgets make their parent higher",
        );
        ui.checkbox(debug_resize, "Debug Resize");

        ui.vertical_centered(|ui| reset_button(ui, self));
    }
}

// TODO: improve and standardize `slider_vec2`
fn slider_vec2<'a>(
    value: &'a mut Vec2,
    range: std::ops::RangeInclusive<f32>,
    text: &'a str,
) -> impl Widget + 'a {
    move |ui: &mut crate::Ui| {
        ui.horizontal(|ui| {
            ui.add(
                DragValue::new(&mut value.x)
                    .clamp_range(range.clone())
                    .prefix("x: "),
            );
            ui.add(
                DragValue::new(&mut value.y)
                    .clamp_range(range.clone())
                    .prefix("y: "),
            );
            ui.label(text);
        })
        .response
    }
}

fn ui_color(ui: &mut Ui, srgba: &mut Color32, text: impl Into<Label>) -> Response {
    ui.horizontal(|ui| {
        ui.color_edit_button_srgba(srgba);
        ui.label(text);
    })
    .response
}<|MERGE_RESOLUTION|>--- conflicted
+++ resolved
@@ -402,11 +402,7 @@
             faint_bg_color: Color32::from_gray(24),
             extreme_bg_color: Color32::from_gray(10),
             code_bg_color: Color32::from_gray(64),
-<<<<<<< HEAD
             window_corner_radius: 0.0,
-=======
-            window_corner_radius: 6.0,
->>>>>>> a53ae883
             window_shadow: Shadow::big_dark(),
             popup_shadow: Shadow::small_dark(),
             resize_corner_size: 12.0,
@@ -466,7 +462,6 @@
     pub fn dark() -> Self {
         Self {
             noninteractive: WidgetVisuals {
-<<<<<<< HEAD
                 bg_fill: Color32::from_gray(30), // window background
                 bg_stroke: Stroke::new(1.0, Color32::from_gray(65)), // window outline
                 fg_stroke: Stroke::new(1.0, Color32::from_gray(160)), // text color
@@ -475,40 +470,19 @@
             },
             inactive: WidgetVisuals {
                 bg_fill: Color32::BLACK,
-=======
-                bg_fill: Color32::from_gray(27), // window background
-                bg_stroke: Stroke::new(1.0, Color32::from_gray(60)), // separators, indentation lines, windows outlines
-                fg_stroke: Stroke::new(1.0, Color32::from_gray(140)), // normal text color
-                corner_radius: 2.0,
-                expansion: 0.0,
-            },
-            inactive: WidgetVisuals {
-                bg_fill: Color32::from_gray(60), // button background
->>>>>>> a53ae883
                 bg_stroke: Default::default(),
                 fg_stroke: Stroke::new(1.0, Color32::from_gray(180)), // button text
                 corner_radius: 2.0,
                 expansion: 0.0,
             },
             hovered: WidgetVisuals {
-<<<<<<< HEAD
                 bg_fill: Color32::BLACK,
-=======
-                bg_fill: Color32::from_gray(70),
->>>>>>> a53ae883
                 bg_stroke: Stroke::new(1.0, Color32::from_gray(150)), // e.g. hover over window edge or button
                 fg_stroke: Stroke::new(1.5, Color32::from_gray(240)),
                 corner_radius: 3.0,
                 expansion: 1.0,
             },
             active: WidgetVisuals {
-<<<<<<< HEAD
-                bg_fill: Color32::BLACK,
-                bg_stroke: Stroke::new(1.0, Color32::WHITE),
-                fg_stroke: Stroke::new(2.0, Color32::WHITE),
-                corner_radius: 0.0,
-                expansion: 2.0,
-=======
                 bg_fill: Color32::from_gray(55),
                 bg_stroke: Stroke::new(1.0, Color32::WHITE),
                 fg_stroke: Stroke::new(2.0, Color32::WHITE),
@@ -521,7 +495,6 @@
                 fg_stroke: Stroke::new(1.0, Color32::from_gray(210)),
                 corner_radius: 2.0,
                 expansion: 0.0,
->>>>>>> a53ae883
             },
         }
     }
