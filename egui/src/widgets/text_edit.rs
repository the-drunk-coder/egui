use std::collections::{HashMap, BTreeMap};
use crate::{
    paint::{text::cursor::*, *},
    util::undoer::Undoer,
    *,
};

#[derive(Clone, Debug, Default)]
#[cfg_attr(feature = "persistence", derive(serde::Deserialize, serde::Serialize))]
#[cfg_attr(feature = "persistence", serde(default))]
pub(crate) struct State {
    #[serde(skip)]
    cursorp: Option<CursorPair>,    
    #[serde(skip)]
    y_offset: f32, // the currently displayed subsection of the galley    
    #[serde(skip)]
    flash_cursorp: Option<CursorPair>,
    #[serde(skip)]
    flash_alpha: u8,
    #[serde(skip)]
    selection_toggle: bool,    
    #[cfg_attr(feature = "persistence", serde(skip))]
    undoer: Undoer<(CCursorPair, String)>,
}

#[derive(Clone, Copy, Debug, Default)]
#[cfg_attr(feature = "persistence", derive(serde::Deserialize, serde::Serialize))]
struct CursorPair {
    /// When selecting with a mouse, this is where the mouse was released.
    /// When moving with e.g. shift+arrows, this is what moves.
    /// Note that the two ends can come in any order, and also be equal (no selection).
    pub primary: Cursor,

    /// When selecting with a mouse, this is where the mouse was first pressed.
    /// This part of the cursor does not move when shift is down.
    pub secondary: Cursor,
}

impl CursorPair {
    fn one(cursor: Cursor) -> Self {
        Self {
            primary: cursor,
            secondary: cursor,
        }
    }

    fn two(min: Cursor, max: Cursor) -> Self {
        Self {
            primary: max,
            secondary: min,
        }
    }

    fn as_ccursorp(&self) -> CCursorPair {
        CCursorPair {
            primary: self.primary.ccursor,
            secondary: self.secondary.ccursor,
        }
    }

    fn is_empty(&self) -> bool {
        self.primary.ccursor == self.secondary.ccursor
    }

    /// If there is a selection, None is returned.
    /// If the two ends is the same, that is returned.
    fn single(&self) -> Option<Cursor> {
        if self.is_empty() {
            Some(self.primary)
        } else {
            None
        }
    }

    fn primary_is_first(&self) -> bool {
        let p = self.primary.ccursor;
        let s = self.secondary.ccursor;
        (p.index, p.prefer_next_row) <= (s.index, s.prefer_next_row)
    }

    fn sorted(&self) -> [Cursor; 2] {
        if self.primary_is_first() {
            [self.primary, self.secondary]
        } else {
            [self.secondary, self.primary]
        }
    }
}

#[derive(Clone, Copy, Debug, Default, PartialEq)]
#[cfg_attr(feature = "persistence", derive(serde::Deserialize, serde::Serialize))]
struct CCursorPair {
    /// When selecting with a mouse, this is where the mouse was released.
    /// When moving with e.g. shift+arrows, this is what moves.
    /// Note that the two ends can come in any order, and also be equal (no selection).
    pub primary: CCursor,

    /// When selecting with a mouse, this is where the mouse was first pressed.
    /// This part of the cursor does not move when shift is down.
    pub secondary: CCursor,
}

impl CCursorPair {
    fn one(ccursor: CCursor) -> Self {
        Self {
            primary: ccursor,
            secondary: ccursor,
        }
    }

    fn two(min: CCursor, max: CCursor) -> Self {
        Self {
            primary: max,
            secondary: min,
        }
    }
}

/// A text region that the user can edit the contents of.
///
/// Example:
///
/// ```
/// # let mut ui = egui::Ui::__test();
/// # let mut my_string = String::new();
/// let response = ui.add(egui::TextEdit::singleline(&mut my_string));
/// if response.lost_kb_focus() {
///     // use my_string
/// }
/// ```
#[must_use = "You should put this widget in an ui with `ui.add(widget);`"]
#[derive(Debug)]
pub struct TextEdit<'t> {
    text: &'t mut String,
    id: Option<Id>,
    id_source: Option<Id>,
    text_style: Option<TextStyle>,
    text_color: Option<Color32>,
    frame: bool,
    multiline: bool,
    enabled: bool,
    desired_width: Option<f32>,
    desired_height_rows: usize,
}

impl<'t> TextEdit<'t> {
    #[deprecated = "Use `TextEdit::singleline` or `TextEdit::multiline` (or the helper `ui.text_edit_singleline`, `ui.text_edit_multiline`) instead"]
    pub fn new(text: &'t mut String) -> Self {
        Self::multiline(text)
    }
    
    /// Now newlines (`\n`) allowed. Pressing enter key will result in the `TextEdit` loosing focus (`response.lost_kb_focus`).
    pub fn singleline(text: &'t mut String) -> Self {
        TextEdit {
            text,
            id: None,
            id_source: None,
            text_style: None,
            text_color: None,
            frame: true,
            multiline: false,
            enabled: true,
            desired_width: None,
            desired_height_rows: 1,
        }
    }

    /// A `TextEdit` for multiple lines. Pressing enter key will create a new line.
    pub fn multiline(text: &'t mut String) -> Self {
        TextEdit {
            text,
            id: None,
            id_source: None,
            text_style: None,
            frame: true,
            text_color: None,
            multiline: true,
            enabled: true,
            desired_width: None,
            desired_height_rows: 4,
        }
    }

    pub fn id(mut self, id: Id) -> Self {
        self.id = Some(id);
        self
    }

    /// A source for the unique `Id`, e.g. `.id_source("second_text_edit_field")` or `.id_source(loop_index)`.
    pub fn id_source(mut self, id_source: impl std::hash::Hash) -> Self {
        self.id_source = Some(Id::new(id_source));
        self
    }

    pub fn text_style(mut self, text_style: TextStyle) -> Self {
        self.text_style = Some(text_style);
        self
    }

    pub fn text_color(mut self, text_color: Color32) -> Self {
        self.text_color = Some(text_color);
        self
    }

    pub fn text_color_opt(mut self, text_color: Option<Color32>) -> Self {
        self.text_color = text_color;
        self
    }

    /// Default is `true`. If set to `false` then you cannot edit the text.
    pub fn enabled(mut self, enabled: bool) -> Self {
        self.enabled = enabled;
        self
    }

    /// Default is `true`. If set to `false` there will be no frame showing that this is editable text!
    pub fn frame(mut self, frame: bool) -> Self {
        self.frame = frame;
        self
    }

    /// Set to 0.0 to keep as small as possible
    pub fn desired_width(mut self, desired_width: f32) -> Self {
        self.desired_width = Some(desired_width);
        self
    }

    /// Set the number of rows to show by default.
    /// The default for singleline text is `1`.
    /// The default for multiline text is `4`.
    pub fn desired_rows(mut self, desired_height_rows: usize) -> Self {
        self.desired_height_rows = desired_height_rows;
        self
    }
}

impl<'t> Widget for TextEdit<'t> {
    fn ui(self, ui: &mut Ui) -> Response {
        let frame = self.frame;
        let where_to_put_background = ui.painter().add(Shape::Noop);

        let margin = Vec2::new(4.0, 2.0);
        let max_rect = ui.available_rect_before_wrap().shrink2(margin);
        let mut content_ui = ui.child_ui(max_rect, *ui.layout());
        let response = self.content_ui(&mut content_ui);
        let frame_rect = response.rect.expand2(margin);
        let response = response | ui.allocate_rect(frame_rect, Sense::click());

        if frame {
            let visuals = ui.style().interact(&response);
            let frame_rect = response.rect.expand(visuals.expansion);
            let shape = if response.has_kb_focus {
                Shape::Rect {
                    rect: frame_rect,
                    corner_radius: visuals.corner_radius,
                    // fill: ui.visuals().selection.bg_fill,
                    fill: ui.visuals().extreme_bg_color,
                    stroke: ui.visuals().selection.stroke,
                }
            } else {
                Shape::Rect {
                    rect: frame_rect,
                    corner_radius: visuals.corner_radius,
                    fill: ui.visuals().extreme_bg_color,
                    stroke: visuals.bg_stroke, // TODO: we want to show something here, or a text-edit field doesn't "pop".
                }
            };

            ui.painter().set(where_to_put_background, shape);
        }

        response
    }
}

impl<'t> TextEdit<'t> {
    fn content_ui(self, ui: &mut Ui) -> Response {
        let TextEdit {
            text,
            id,
            id_source,
            text_style,
            text_color,
            frame: _,
            multiline,
            enabled,
            desired_width,
            desired_height_rows,
        } = self;

        let text_style = text_style.unwrap_or_else(|| ui.style().body_text_style);
        let font = &ui.fonts()[text_style];
        let line_spacing = font.row_height();
        let available_width = ui.available_width();
        let mut galley = if multiline {
            font.layout_multiline(text.clone(), available_width)
        } else {
            font.layout_single_line(text.clone())
        };

        let desired_width = desired_width.unwrap_or_else(|| ui.spacing().text_edit_width);
        let desired_height = (desired_height_rows.at_least(1) as f32) * line_spacing;
        let desired_size = vec2(
            galley.size.x.max(desired_width.min(available_width)),
            galley.size.y.max(desired_height),
        );
        let (auto_id, rect) = ui.allocate_space(desired_size);

        let id = id.unwrap_or_else(|| {
            if let Some(id_source) = id_source {
                ui.make_persistent_id(id_source)
            } else {
                auto_id // Since we are only storing the cursor a persistent Id is not super important
            }
        });
        let mut state = ui.memory().text_edit.get(&id).cloned().unwrap_or_default();

        let sense = if enabled {
            Sense::click_and_drag()
        } else {
            Sense::hover()
        };
        let response = ui.interact(rect, id, sense);

        if enabled {
            ui.memory().interested_in_kb_focus(id);
        }

        if enabled {
            if let Some(pointer_pos) = ui.input().pointer.interact_pos() {
                // TODO: triple-click to select whole paragraph
                // TODO: drag selected text to either move or clone (ctrl on windows, alt on mac)

                let cursor_at_pointer = galley.cursor_from_pos(pointer_pos - response.rect.min);

                if response.hovered() && ui.input().pointer.is_moving() {
                    // preview:
                    paint_cursor_end(ui, response.rect.min, &galley, &cursor_at_pointer);
                }

                if response.hovered() && response.double_clicked() {
                    // Select word:
                    let center = cursor_at_pointer;
                    let ccursorp = select_word_at(text, center.ccursor);
                    state.cursorp = Some(CursorPair {
                        primary: galley.from_ccursor(ccursorp.primary),
                        secondary: galley.from_ccursor(ccursorp.secondary),
                    });
                } else if response.hovered() && ui.input().pointer.any_pressed() {
                    ui.memory().request_kb_focus(id);
                    if ui.input().modifiers.shift {
                        if let Some(cursorp) = &mut state.cursorp {
                            cursorp.primary = cursor_at_pointer;
                        } else {
                            state.cursorp = Some(CursorPair::one(cursor_at_pointer));
                        }
                    } else {
                        state.cursorp = Some(CursorPair::one(cursor_at_pointer));
                    }
                } else if ui.input().pointer.any_down() && response.is_pointer_button_down_on() {
                    if let Some(cursorp) = &mut state.cursorp {
                        cursorp.primary = cursor_at_pointer;
                    }
                }
            }
        }

        if ui.input().pointer.any_pressed() && !response.hovered() {
            // User clicked somewhere else
            ui.memory().surrender_kb_focus(id);
        }

        if !enabled {
            ui.memory().surrender_kb_focus(id);
        }

        if response.hovered() && enabled {
            ui.output().cursor_icon = CursorIcon::Text;
        }

        if ui.memory().has_kb_focus(id) && enabled {
            let mut cursorp = state
                .cursorp
                .map(|cursorp| {
                    // We only keep the PCursor (paragraph number, and character offset within that paragraph).
                    // This is so what if we resize the `TextEdit` region, and text wrapping changes,
                    // we keep the same byte character offset from the beginning of the text,
                    // even though the number of rows changes
                    // (each paragraph can be several rows, due to word wrapping).
                    // The column (character offset) should be able to extend beyond the last word so that we can
                    // go down and still end up on the same column when we return.
                    CursorPair {
                        primary: galley.from_pcursor(cursorp.primary.pcursor),
                        secondary: galley.from_pcursor(cursorp.secondary.pcursor),
                    }
                })
                .unwrap_or_else(|| CursorPair::one(galley.end()));

            // We feed state to the undoer both before and after handling input
            // so that the undoer creates automatic saves even when there are no events for a while.
            state
                .undoer
                .feed_state(ui.input().time, &(cursorp.as_ccursorp(), text.clone()));

            for event in &ui.input().events {
                let did_mutate_text = match event {
                    Event::Copy => {
                        if cursorp.is_empty() {
                            ui.ctx().output().copied_text = text.clone();
                        } else {
                            ui.ctx().output().copied_text = selected_str(text, &cursorp).to_owned();
                        }
                        None
                    }
                    Event::Cut => {
                        if cursorp.is_empty() {
                            ui.ctx().output().copied_text = std::mem::take(text);
                            Some(CCursorPair::default())
                        } else {
                            ui.ctx().output().copied_text = selected_str(text, &cursorp).to_owned();
                            Some(CCursorPair::one(delete_selected(text, &cursorp)))
                        }
                    }
                    Event::Text(text_to_insert) => {
                        // Newlines are handled by `Key::Enter`.
                        if !text_to_insert.is_empty()
                            && text_to_insert != "\n"
                            && text_to_insert != "\r"
                        {
                            let mut ccursor = delete_selected(text, &cursorp);
                            insert_text(&mut ccursor, text, text_to_insert);
                            Some(CCursorPair::one(ccursor))
                        } else {
                            None
                        }
                    }
                    Event::Key {
                        key: Key::Enter,
                        pressed: true,
                        ..
                    } => {
			if multiline {
                            let mut ccursor = delete_selected(text, &cursorp);
                            insert_text(&mut ccursor, text, "\n");
                            Some(CCursorPair::one(ccursor))
                        } else {
                            // Common to end input with enter
                            ui.memory().surrender_kb_focus(id);
                            break;
                        }
                    }
                    Event::Key {
                        key: Key::Escape,
                        pressed: true,
                        ..
                    } => {
                        ui.memory().surrender_kb_focus(id);
                        break;
                    }

                    Event::Key {
                        key: Key::Z,
                        pressed: true,
                        modifiers,
                    } if modifiers.command && !modifiers.shift => {
                        // TODO: redo
                        if let Some((undo_ccursorp, undo_txt)) =
                            state.undoer.undo(&(cursorp.as_ccursorp(), text.clone()))
                        {
                            *text = undo_txt.clone();
                            Some(*undo_ccursorp)
                        } else {
                            None
                        }
                    }

                    Event::Key {
                        key,
                        pressed: true,
                        modifiers,
                    } => on_key_press(&mut cursorp, text, &galley, *key, modifiers),

                    _ => None,
                };

                if let Some(new_ccursorp) = did_mutate_text {
                    // Layout again to avoid frame delay, and to keep `text` and `galley` in sync.
                    let font = &ui.fonts()[text_style];
                    galley = if multiline {
                        font.layout_multiline(text.clone(), available_width)
                    } else {
                        font.layout_single_line(text.clone())
                    };

                    // Set cursorp using new galley:
                    cursorp = CursorPair {
                        primary: galley.from_ccursor(new_ccursorp.primary),
                        secondary: galley.from_ccursor(new_ccursorp.secondary),
                    };
                }
            }
            state.cursorp = Some(cursorp);

            state
                .undoer
                .feed_state(ui.input().time, &(cursorp.as_ccursorp(), text.clone()));
        }

        {
            //let visuals = ui.style().interact(&response);
            //let bg_rect = response.rect.expand(2.0); // breathing room for content
            //ui.painter().add(PaintCmd::Rect {
            //    rect: bg_rect,
            //    corner_radius: visuals.corner_radius,
            //    fill: ui.style().visuals.dark_bg_color,
                // fill: visuals.bg_fill,
            //    stroke: visuals.bg_stroke,
            //});
        }

        if ui.memory().has_kb_focus(id) {
            if let Some(cursorp) = state.cursorp {
                paint_cursor_selection(ui, response.rect.min, &galley, &cursorp, ui.style().visuals.selection.bg_fill);
                paint_cursor_end(ui, response.rect.min, &galley, &cursorp.primary);
            }
        }

        let text_color = text_color
<<<<<<< HEAD
            .or(ui.style().visuals.override_text_color)
            //.unwrap_or_else(|| ui.style().interact(&response).text_color()); // too bright
            .unwrap_or_else(|| ui.style().visuals.widgets.inactive.text_color());
=======
            .or(ui.visuals().override_text_color)
            // .unwrap_or_else(|| ui.style().interact(&response).text_color()); // too bright
            .unwrap_or_else(|| ui.visuals().widgets.inactive.text_color());
>>>>>>> 4e7e128b
        ui.painter()
            .galley(response.rect.min, galley, text_style, text_color);

        ui.memory().text_edit.insert(id, state);

        Response {
            lost_kb_focus: ui.memory().lost_kb_focus(id), // we may have lost it during the course of this function
            ..response
        }
    }
}

/// A text region that the user can edit the contents of, and call a
/// a callback on the selection on Ctrl+Enter
///
/// Example:
///
/// ```
/// # let mut ui = egui::Ui::__test();
/// # let mut my_string = String::new();
/// let response = ui.add(egui::TextEdit::singleline(&mut my_string));
/// if response.lost_kb_focus {
///     // use my_string
/// }
/// ```
use std::sync::*;
use parking_lot::Mutex;

pub struct LivecodeTextEdit<'t>  {
    text: &'t mut String,
    id: Option<Id>,
    id_source: Option<Id>,
    reset_cursor: bool,
    text_style: Option<TextStyle>,
    text_color: Option<Color32>,    
    enabled: bool,
    desired_width: Option<f32>,
    desired_height_rows: usize,
    eval_callback: Option<Arc<Mutex<dyn FnMut(&String)>>>,
    function_names: &'t Vec<&'t str>,
    colors:  &'t HashMap<CodeColors, Color32>
}

#[derive(Hash, PartialEq, Eq, Clone, Copy, Debug)]
pub enum CodeColors {
    Keyword,
    Function,
    Boolean,
    Normal,
    Comment,
    String,
    Linebreak,
}

impl<'t> LivecodeTextEdit<'t>  {
            
    /// A `TextEdit` for multiple lines. Pressing enter key will create a new line.
    pub fn multiline(text: &'t mut String, function_names: &'t Vec<&'t str>, colors: &'t HashMap<CodeColors, Color32>) -> Self {
        LivecodeTextEdit {
            text,
            id: None,
            id_source: None,
	    reset_cursor: false,
            text_style: None,
            text_color: None,
            enabled: true,
            desired_width: None,
            desired_height_rows: 4,
	    eval_callback: None,
	    function_names,
	    colors,
        }
    }

    pub fn id(mut self, id: Id) -> Self {
        self.id = Some(id);
        self
    }

    pub fn reset_cursor(mut self, reset: bool) -> Self {
        self.reset_cursor = reset;
        self
    }

    pub fn eval_callback(mut self, callback: &Arc<Mutex<dyn FnMut(&String)>>) -> Self {
        self.eval_callback = Some(Arc::clone(callback));
        self
    }

    /// A source for the unique `Id`, e.g. `.id_source("second_text_edit_field")` or `.id_source(loop_index)`.
    pub fn id_source(mut self, id_source: impl std::hash::Hash) -> Self {
        self.id_source = Some(Id::new(id_source));
        self
    }

    pub fn text_style(mut self, text_style: TextStyle) -> Self {
        self.text_style = Some(text_style);
        self
    }

    pub fn text_color(mut self, text_color: Color32) -> Self {
        self.text_color = Some(text_color);
        self
    }

    pub fn text_color_opt(mut self, text_color: Option<Color32>) -> Self {
        self.text_color = text_color;
        self
    }

    /// Default is `true`. If set to `false` then you cannot edit the text.
    pub fn enabled(mut self, enabled: bool) -> Self {
        self.enabled = enabled;
        self
    }

    /// Set to 0.0 to keep as small as possible
    pub fn desired_width(mut self, desired_width: f32) -> Self {
        self.desired_width = Some(desired_width);
        self
    }

    /// Set the number of rows to show by default.
    /// The default for singleline text is `1`.
    /// The default for multiline text is `4`.
    pub fn desired_rows(mut self, desired_height_rows: usize) -> Self {
        self.desired_height_rows = desired_height_rows;
        self
    }
}

impl<'t> Widget for LivecodeTextEdit<'t>  {
    fn ui(self, ui: &mut Ui) -> Response {
        let LivecodeTextEdit {
            text,
            id,
            id_source,
	    reset_cursor,
            text_style,
            text_color,
            enabled,
            desired_width,
            desired_height_rows,
	    eval_callback,
	    function_names,
	    colors	
        } = self;

        let text_style = text_style.unwrap_or_else(|| ui.style().body_text_style);
        let font = &ui.fonts()[text_style];
        let line_spacing = font.row_height();
        let available_width = ui.available_width();

	let mut galley = font.layout_multiline(text.clone(), available_width);
        
        let desired_width = desired_width.unwrap_or_else(|| ui.style().spacing.text_edit_width);
        let desired_height = (desired_height_rows.at_least(1) as f32) * line_spacing;
        let desired_size = vec2(
            galley.size.x.max(desired_width.min(available_width)),
            galley.size.y.max(desired_height),
        );

	let (auto_id, rect) = ui.allocate_space(desired_size);

        let id = id.unwrap_or_else(|| {
            if let Some(id_source) = id_source {
                ui.make_persistent_id(id_source)
            } else {
                auto_id // Since we are only storing the cursor, perfect persistence Id not super important
            }
        });
        
        let mut state = ui.memory().text_edit.get(&id).cloned().unwrap_or_default();	

	if reset_cursor {
	    state.y_offset = 0.0;
	}
	
        let sense = if enabled {
            Sense::click_and_drag()
        } else {
            Sense::hover()
        };
        let response = ui.interact(rect, id, sense);
	
        if enabled {
            ui.memory().interested_in_kb_focus(id);
        }

        if enabled {
            if let Some(pointer_pos) = ui.input().pointer.interact_pos() {
                		
                let cursor_at_pointer = galley.cursor_from_pos(pointer_pos - response.rect.min);
                
                if response.hovered && response.double_clicked() {
                    // Select word:
                    let center = cursor_at_pointer;
                    let ccursorp = select_word_at(text, center.ccursor);
                    state.cursorp = Some(CursorPair {
                        primary: galley.from_ccursor(ccursorp.primary),
                        secondary: galley.from_ccursor(ccursorp.secondary),
                    });
                } else if response.hovered && ui.input().pointer.any_pressed() {
                    ui.memory().request_kb_focus(id);
                    if ui.input().modifiers.shift {
                        if let Some(cursorp) = &mut state.cursorp {
                            cursorp.primary = cursor_at_pointer;
                        } else {
                            state.cursorp = Some(CursorPair::one(cursor_at_pointer));
                        }
                    } else {		
                        state.cursorp = Some(CursorPair::one(cursor_at_pointer));			
                    }
                } else if ui.input().pointer.any_down() && response.is_pointer_button_down_on() {
                    if let Some(cursorp) = &mut state.cursorp {
                        cursorp.primary = cursor_at_pointer;
                    }
                }
            }
        }

        if ui.input().pointer.any_pressed() && !response.hovered {
            // User clicked somewhere else
            ui.memory().surrender_kb_focus(id);
        }

        if !enabled {
            ui.memory().surrender_kb_focus(id);
        }

        if response.hovered && enabled {
            ui.output().cursor_icon = CursorIcon::Text;
        }

        if ui.memory().has_kb_focus(id) && enabled {
            let mut cursorp = state
                .cursorp
                .map(|cursorp| {
                    // We only keep the PCursor (paragraph number, and character offset within that paragraph).
                    // This is so what if we resize the `TextEdit` region, and text wrapping changes,
                    // we keep the same byte character offset from the beginning of the text,
                    // even though the number of rows changes
                    // (each paragraph can be several rows, due to word wrapping).
                    // The column (character offset) should be able to extend beyond the last word so that we can
                    // go down and still end up on the same column when we return.
                    CursorPair {
                        primary: galley.from_pcursor(cursorp.primary.pcursor),
                        secondary: galley.from_pcursor(cursorp.secondary.pcursor),
                    }
                })
                .unwrap_or_else(|| CursorPair::one(galley.end()));
	    
            // We feed state to the undoer both before and after handling input
            // so that the undoer creates automatic saves even when there are no events for a while.
            state
                .undoer
                .feed_state(ui.input().time, &(cursorp.as_ccursorp(), text.clone()));	    
	    
            for event in &ui.input().events {
		let did_mutate_text = match event {
                    Event::Copy => {
			// clear selection
			state.selection_toggle = false;

			// don't copy empty text
			if !cursorp.is_empty() {                            
                            ui.ctx().output().copied_text = selected_str(text, &cursorp).to_owned();
                        }
			
                        None
                    }
                    Event::Cut => {
			// clear selection
			state.selection_toggle = false;
			
			if !cursorp.is_empty() {
                            ui.ctx().output().copied_text = selected_str(text, &cursorp).to_owned();
                            Some(CCursorPair::one(delete_selected(text, &cursorp)))
                        } else {
			    None
			}
                    }
                    Event::Text(text_to_insert) => {
			// clear selection
			state.selection_toggle = false;
			
			// Newlines are handled by `Key::Enter`.
                        if !text_to_insert.is_empty()
                            && text_to_insert != "\n"
                            && text_to_insert != "\r"
                        {
                            let mut ccursor = delete_selected(text, &cursorp);
                            insert_text(&mut ccursor, text, text_to_insert);
                            Some(CCursorPair::one(ccursor))
                        } else {
                            None
                        }			
                    }
		    Event::Key {
                        key: Key::Tab,
                        pressed: true,
                        ..
                    } => {
			if let Some(sexp_cursors) = find_toplevel_sexp(text, &cursorp) {
			    let old_cursor = cursorp.as_ccursorp();
			    let cup = CursorPair {
				primary: galley.from_ccursor(sexp_cursors.primary),
				secondary: galley.from_ccursor(sexp_cursors.secondary),
			    };

			    let formatted = {
				format_sexp(selected_str(text, &cup))
			    };

			    let mut ccursor = delete_selected(text, &cup);
			    insert_text(&mut ccursor, text, &formatted);
			    Some(CCursorPair::one(old_cursor.primary))
			} else {
			    None
			}			    
		    }
		    Event::Key {
                        key: Key::Space,
                        pressed: true,
                        modifiers,
                    } => {
			if modifiers.command {			    
			    state.selection_toggle = !state.selection_toggle;
			}
			None
		    },
		    Event::Key {
                        key: Key::LParen, // electric parenthesis for s-expression languages ...
                        pressed: true,
                        ..
                    } => {
			// enclose selection in parenthesis and
			// jump to opening ...
			let selection = selected_str(text, &cursorp).clone().to_string();
			let selection_len = selection.len();
			let mut ccursor = delete_selected(text, &cursorp);
			insert_text(&mut ccursor, text, format!("({})", selection).as_str());
			// clear selection
			state.selection_toggle = false;
			// go to opening paren so the function name can be entered ... 
			ccursor.index -= selection_len + 1;			    
			Some(CCursorPair::one(ccursor))
		    }
		    Event::Key {
                        key: Key::DoubleQuote, // electric parenthesis for s-expression languages ...
                        pressed: true,
                        ..
                    } => {
			// enclose selection in parenthesis and
			// jump to opening ...
			let selection = selected_str(text, &cursorp).clone().to_string();
			let selection_len = selection.len();
			let mut ccursor = delete_selected(text, &cursorp);
			insert_text(&mut ccursor, text, format!("\"{}\"", selection).as_str());
			// clear selection
			state.selection_toggle = false;
			// go to opening paren so the function name can be entered ... 
			ccursor.index -= selection_len + 1;			    
			Some(CCursorPair::one(ccursor))
		    }	
                    Event::Key {
                        key: Key::Enter,
                        pressed: true,
                        modifiers,
                    } => {
			// clear selection
			state.selection_toggle = false;
			if modifiers.command {
			    if let Some(sexp_cursors) = find_toplevel_sexp(text, &cursorp) {
				let cup = CursorPair {
				    primary: galley.from_ccursor(sexp_cursors.primary),
 				    secondary: galley.from_ccursor(sexp_cursors.secondary),
				};
				
				// flash selected sexp ...				
				let sel = selected_str(text, &cup);
				state.flash_cursorp = Some(cup);
				state.flash_alpha = 240; // set flash alpha ()
				if let Some(cb) = eval_callback {
				    let mut cb_loc = cb.lock();
				    cb_loc(&sel.to_string());
				} else {
				    println!("no callback!");
				}				
			    } 			    			    
			    break; // need to break here because of callback move ...
			} else {
			    // let's check if we're in an s-expression
			    if let Some(sexp_cursors) = find_toplevel_sexp(text, &cursorp) {
				let mut ccursorp = cursorp.as_ccursorp();
				// only need indentation, so let's get the text
				// from the beginning of the current s-expression
				// to the current cursor pos
				let cup = CursorPair {
				    primary: galley.from_ccursor(sexp_cursors.primary),
				    secondary: galley.from_ccursor(ccursorp.primary),
				};
				// get indentation level
				let indent_level = sexp_indent_level(selected_str(text, &cup));
				// insert line break and indentation ...
				insert_text(&mut ccursorp.secondary, text, "\n");
				if indent_level != 0 {
				    for _ in 0..indent_level {
					insert_text(&mut ccursorp.secondary, text, "  ");
				    }
				}
				Some(CCursorPair::one(ccursorp.secondary))
			    } else {
				let mut ccursor = delete_selected(text, &cursorp);
				insert_text(&mut ccursor, text, "\n");
				Some(CCursorPair::one(ccursor))
			    }
                        }			
                    }
                    Event::Key {
                        key: Key::Escape,
                        pressed: true,
                        ..
                    } => {
			// clear selection
			state.selection_toggle = false;
			cursorp.secondary = cursorp.primary;
                        //ui.memory().surrender_kb_focus(id);			
                        break;
                    }
                    Event::Key {
                        key: Key::Z,
                        pressed: true,
                        modifiers,
                    } if modifiers.command && !modifiers.shift => {
                        // TODO: redo
                        if let Some((undo_ccursorp, undo_txt)) =
                            state.undoer.undo(&(cursorp.as_ccursorp(), text.clone()))
                        {
                            *text = undo_txt.clone();
                            Some(*undo_ccursorp)
                        } else {
                            None
                        }
                    }
		    
		    Event::Key {
                        key: Key::ArrowLeft,
                        pressed: true,
                        modifiers,
                    } => {
			move_single_cursor(&mut cursorp.primary, &galley, Key::ArrowLeft, modifiers, false);
			if !modifiers.shift && !state.selection_toggle {
			    cursorp.secondary = cursorp.primary;
			}
			None
		    }
		    Event::Key {
                        key: Key::ArrowRight,
                        pressed: true,
                        modifiers,
                    } => {
			move_single_cursor(&mut cursorp.primary, &galley, Key::ArrowRight, modifiers, false);
			if !modifiers.shift && !state.selection_toggle {
			    cursorp.secondary = cursorp.primary;
			}
			None
		    }
		    Event::Key {
                        key: Key::F,
                        pressed: true,
                        modifiers,
                    } => {
			if modifiers.ctrl {			    
			    move_single_cursor(&mut cursorp.primary, &galley, Key::ArrowRight, modifiers, true);
			    if !modifiers.shift && !state.selection_toggle {
				cursorp.secondary = cursorp.primary;
			    }
			}
			None
		    }
		    Event::Key {
                        key: Key::ArrowUp,
                        pressed: true,
                        modifiers,
                    } => {
			move_single_cursor(&mut cursorp.primary, &galley, Key::ArrowUp, modifiers, false);
			if !modifiers.shift && !state.selection_toggle {
			    cursorp.secondary = cursorp.primary;
			}
			None
		    }
		    Event::Key {
                        key: Key::ArrowDown,
                        pressed: true,
                        modifiers,
                    } => {
			move_single_cursor(&mut cursorp.primary, &galley, Key::ArrowDown, modifiers, false);
			if !modifiers.shift && !state.selection_toggle {
			    cursorp.secondary = cursorp.primary;
			}
			None
		    }
		    Event::Key {
                        key: Key::Home,
                        pressed: true,
                        modifiers,
                    } => {
			move_single_cursor(&mut cursorp.primary, &galley, Key::Home, modifiers, false);
			if !modifiers.shift && !state.selection_toggle {
			    cursorp.secondary = cursorp.primary;
			}
			None
		    }
		    Event::Key {
                        key: Key::End,
                        pressed: true,
                        modifiers,
                    } => {
			move_single_cursor(&mut cursorp.primary, &galley, Key::End, modifiers, false);
			if !modifiers.shift && !state.selection_toggle {
			    cursorp.secondary = cursorp.primary;
			}
			None
		    }
		    
                    Event::Key {
                        key,
                        pressed: true,
                        modifiers,
                    } => on_key_press(&mut cursorp, text, &galley, *key, modifiers),

                    //Event::Key { .. } => None,
		    _ => None,
                };

                if let Some(new_ccursorp) = did_mutate_text {
                    // Layout again to avoid frame delay, and to keep `text` and `galley` in sync.
                    let font = &ui.fonts()[text_style];
                    galley = font.layout_multiline(text.clone(), available_width);

                    // Set cursorp using new galley:
                    cursorp = CursorPair {
                        primary: galley.from_ccursor(new_ccursorp.primary),
                        secondary: galley.from_ccursor(new_ccursorp.secondary),
                    };
                }
            }
            state.cursorp = Some(cursorp);

            state
                .undoer
                .feed_state(ui.input().time, &(cursorp.as_ccursorp(), text.clone()));
        }

        if ui.memory().has_kb_focus(id) {
            if let Some(cursorp) = state.cursorp {		
		paint_cursor_selection(ui, response.rect.min, &galley, &cursorp, ui.style().visuals.selection.bg_fill);
                paint_cursor_end(ui, response.rect.min, &galley, &cursorp.primary);
            }
	    if let Some(cursorp) = state.flash_cursorp {
		if state.flash_alpha > 40 {
		    paint_cursor_selection(ui, response.rect.min, &galley, &cursorp, Color32::from_rgba_unmultiplied(220, 80, 20, state.flash_alpha));
		    state.flash_alpha -= 40;
		}
	    }
        }
	
        let default_color = text_color
            .or(ui.style().visuals.override_text_color)
            // .unwrap_or_else(|| ui.style().interact(&response).text_color()); // too bright
            .unwrap_or_else(|| ui.style().visuals.widgets.inactive.text_color());
	
	let code_colors = generate_lisp_color_map(text, function_names);
	let mut egui_colors = BTreeMap::new();
			
	for (k, v) in code_colors.iter() {
	    //println!("{} {:?}", k,v );
	    match v {
		CodeColors::Function => {
		    egui_colors.insert(*k, if let Some(col) = colors.get(v) {*col} else { Color32::from_rgb(240,120,59)});
		}
		CodeColors::Keyword => {
		    egui_colors.insert(*k, if let Some(col) = colors.get(v) {*col} else { Color32::from_rgb(240,120,59)});
		}
		CodeColors::Comment => {
		    egui_colors.insert(*k, if let Some(col) = colors.get(v) {*col} else { Color32::from_rgb(240,120,59)});
		}
		CodeColors::Boolean => {
		    egui_colors.insert(*k, if let Some(col) = colors.get(v) {*col} else { Color32::from_rgb(240,120,59)});
		},
		CodeColors::String => {
		    egui_colors.insert(*k, if let Some(col) = colors.get(v) {*col} else { Color32::from_rgb(240,120,59)});
		}
		_ => {		    
		    egui_colors.insert(*k, default_color);
		}
	    }
	}

	if let Some(cursorp) = state.cursorp {
	    
	    let cursor_pos = galley.pos_from_cursor(&cursorp.primary);
	    
	    let mut screen_rect = ui.painter().clip_rect().clone();
	    // not sure why the 32 pixel offset is nevessary, maybe because of the header ?
	    screen_rect.min.y = screen_rect.min.y - 32.0 + state.y_offset;
	    screen_rect.max.y = screen_rect.max.y - 32.0 + state.y_offset;
	    	    
	    let cursor_left_top = if screen_rect.min.y == 0.0 {
		cursor_pos.min.y < screen_rect.min.y
	    } else {
		cursor_pos.min.y <= screen_rect.min.y
	    };
	    
	    let cursor_left_bottom = cursor_pos.max.y >= screen_rect.max.y;
	    let cursor_height = cursor_pos.max.y - cursor_pos.min.y;	    
	    let is_cursor_visible = !cursor_left_top && !cursor_left_bottom;
	    
	    println!("screen rect: {} {} curs: {} {} {} left top: {} left bottom: {}, vis: {}",
		     screen_rect.min.y,
		     screen_rect.max.y,
		     cursor_pos.min.y,
		     cursor_pos.max.y,
		     cursor_height,
		     cursor_left_top,
		     cursor_left_bottom,
		     is_cursor_visible);
	     
			    
	    if cursor_left_top {
		state.y_offset -= cursor_height + 3.0; 
		response.scroll_to(cursor_pos, Align::Max);		
	    }
	    
	    if cursor_left_bottom {
		state.y_offset += cursor_height + 3.0;
		response.scroll_to(cursor_pos, Align::Min);
	    }
	}
	
	ui.painter()
            .multicolor_galley(response.rect.min, galley, text_style, egui_colors, default_color);

        ui.memory().text_edit.insert(id, state);
        		
        Response {
            lost_kb_focus: ui.memory().lost_kb_focus(id), // we may have lost it during the course of this function
            ..response
        }
    }
}

// ----------------------------------------------------------------------------

<<<<<<< HEAD
fn paint_cursor_selection(ui: &mut Ui, pos: Pos2, galley: &Galley, cursorp: &CursorPair, color: Color32) {
=======
fn paint_cursor_selection(ui: &mut Ui, pos: Pos2, galley: &Galley, cursorp: &CursorPair) {
    let color = ui.visuals().selection.bg_fill;
>>>>>>> 4e7e128b
    if cursorp.is_empty() {
        return;
    }
    let [min, max] = cursorp.sorted();
    let min = min.rcursor;
    let max = max.rcursor;

    for ri in min.row..=max.row {
        let row = &galley.rows[ri];
        let left = if ri == min.row {
            row.x_offset(min.column)
        } else {
            row.min_x()
        };
        let right = if ri == max.row {
            row.x_offset(max.column)
        } else {
            let newline_size = if row.ends_with_newline {
                row.height() / 2.0 // visualize that we select the newline
            } else {
                0.0
            };
            row.max_x() + newline_size
        };
        let rect = Rect::from_min_max(pos + vec2(left, row.y_min), pos + vec2(right, row.y_max));
        ui.painter().rect_filled(rect, 0.0, color);
    }
}

fn paint_cursor_end(ui: &mut Ui, pos: Pos2, galley: &Galley, cursor: &Cursor) {
    let stroke = ui.visuals().selection.stroke;

    let cursor_pos = galley.pos_from_cursor(cursor).translate(pos.to_vec2());
    let cursor_pos = cursor_pos.expand(1.5); // slightly above/below row

    let top = cursor_pos.center_top();
    let bottom = cursor_pos.center_bottom();

    ui.painter().line_segment(
        [top, bottom],
        (ui.visuals().text_cursor_width, stroke.color),
    );

    if false {
        // Roof/floor:
        let extrusion = 3.0;
        let width = 1.0;
        ui.painter().line_segment(
            [top - vec2(extrusion, 0.0), top + vec2(extrusion, 0.0)],
            (width, stroke.color),
        );
        ui.painter().line_segment(
            [bottom - vec2(extrusion, 0.0), bottom + vec2(extrusion, 0.0)],
            (width, stroke.color),
        );
    }
}

// ----------------------------------------------------------------------------

fn selected_str<'s>(text: &'s str, cursorp: &CursorPair) -> &'s str {
    let [min, max] = cursorp.sorted();
    let byte_begin = byte_index_from_char_index(text, min.ccursor.index);
    let byte_end = byte_index_from_char_index(text, max.ccursor.index);
    &text[byte_begin..byte_end]
}

fn byte_index_from_char_index(s: &str, char_index: usize) -> usize {
    for (ci, (bi, _)) in s.char_indices().enumerate() {
        if ci == char_index {
            return bi;
        }
    }
    s.len()
}

fn insert_text(ccursor: &mut CCursor, text: &mut String, text_to_insert: &str) {
    let mut char_it = text.chars();
    let mut new_text = String::with_capacity(text.len() + text_to_insert.len());
    for _ in 0..ccursor.index {
        let c = char_it.next().unwrap();
        new_text.push(c);
    }
    ccursor.index += text_to_insert.chars().count();
    new_text += text_to_insert;
    new_text.extend(char_it);
    *text = new_text;
}

// ----------------------------------------------------------------------------

fn delete_selected(text: &mut String, cursorp: &CursorPair) -> CCursor {
    let [min, max] = cursorp.sorted();
    delete_selected_ccursor_range(text, [min.ccursor, max.ccursor])
}

fn delete_selected_ccursor_range(text: &mut String, [min, max]: [CCursor; 2]) -> CCursor {
    let [min, max] = [min.index, max.index];
    assert!(min <= max);
    if min < max {
        let mut char_it = text.chars();
        let mut new_text = String::with_capacity(text.len());
        for _ in 0..min {
            new_text.push(char_it.next().unwrap())
        }
        new_text.extend(char_it.skip(max - min));
        *text = new_text;
    }
    CCursor {
        index: min,
        prefer_next_row: true,
    }
}

fn delete_previous_char(text: &mut String, ccursor: CCursor) -> CCursor {
    if ccursor.index > 0 {
        let max_ccursor = ccursor;
        let min_ccursor = max_ccursor - 1;
        delete_selected_ccursor_range(text, [min_ccursor, max_ccursor])
    } else {
        ccursor
    }
}

fn delete_next_char(text: &mut String, ccursor: CCursor) -> CCursor {
    delete_selected_ccursor_range(text, [ccursor, ccursor + 1])
}

fn delete_previous_word(text: &mut String, max_ccursor: CCursor) -> CCursor {
    let min_ccursor = ccursor_previous_word(text, max_ccursor);
    delete_selected_ccursor_range(text, [min_ccursor, max_ccursor])
}

fn delete_next_word(text: &mut String, min_ccursor: CCursor) -> CCursor {
    let max_ccursor = ccursor_next_word(text, min_ccursor);
    delete_selected_ccursor_range(text, [min_ccursor, max_ccursor])
}

fn delete_paragraph_before_cursor(
    text: &mut String,
    galley: &Galley,
    cursorp: &CursorPair,
) -> CCursor {
    let [min, max] = cursorp.sorted();
    let min = galley.from_pcursor(PCursor {
        paragraph: min.pcursor.paragraph,
        offset: 0,
        prefer_next_row: true,
    });
    if min.ccursor == max.ccursor {
        delete_previous_char(text, min.ccursor)
    } else {
        delete_selected(text, &CursorPair::two(min, max))
    }
}

fn delete_paragraph_after_cursor(
    text: &mut String,
    galley: &Galley,
    cursorp: &CursorPair,
) -> CCursor {
    let [min, max] = cursorp.sorted();
    let max = galley.from_pcursor(PCursor {
        paragraph: max.pcursor.paragraph,
        offset: usize::MAX, // end of paragraph
        prefer_next_row: false,
    });
    if min.ccursor == max.ccursor {
        delete_next_char(text, min.ccursor)
    } else {
        delete_selected(text, &CursorPair::two(min, max))
    }
}

// ----------------------------------------------------------------------------

/// Returns `Some(new_cursor)` if we did mutate `text`.
fn on_key_press(
    cursorp: &mut CursorPair,
    text: &mut String,
    galley: &Galley,
    key: Key,
    modifiers: &Modifiers,    
) -> Option<CCursorPair> {
    match key {
        Key::Backspace => {
            let ccursor = if modifiers.mac_cmd {
                delete_paragraph_before_cursor(text, galley, cursorp)
            } else if let Some(cursor) = cursorp.single() {
                if modifiers.alt || modifiers.ctrl {
                    // alt on mac, ctrl on windows
                    delete_previous_word(text, cursor.ccursor)
                } else {
                    delete_previous_char(text, cursor.ccursor)
                }
            } else {
                delete_selected(text, cursorp)
            };
            Some(CCursorPair::one(ccursor))
        }
        Key::Delete => {
            let ccursor = if modifiers.mac_cmd {
                delete_paragraph_after_cursor(text, galley, cursorp)
            } else if let Some(cursor) = cursorp.single() {
                if modifiers.alt || modifiers.ctrl {
                    // alt on mac, ctrl on windows
                    delete_next_word(text, cursor.ccursor)
                } else {
                    delete_next_char(text, cursor.ccursor)
                }
            } else {
                delete_selected(text, cursorp)
            };
            let ccursor = CCursor {
                prefer_next_row: true,
                ..ccursor
            };
            Some(CCursorPair::one(ccursor))
        }
	
        Key::A if modifiers.command => {
            // select all
            *cursorp = CursorPair::two(Cursor::default(), galley.end());
            None
        }

        Key::K if modifiers.ctrl => {
            let ccursor = delete_paragraph_after_cursor(text, galley, cursorp);
            Some(CCursorPair::one(ccursor))
        }

        Key::U if modifiers.ctrl => {
            let ccursor = delete_paragraph_before_cursor(text, galley, cursorp);
            Some(CCursorPair::one(ccursor))
        }
        
        Key::ArrowLeft | Key::ArrowRight | Key::ArrowUp | Key::ArrowDown | Key::Home | Key::End => {
            move_single_cursor(&mut cursorp.primary, galley, key, modifiers, false);
            if !modifiers.shift {
                cursorp.secondary = cursorp.primary;
            }
            None
        }

        _ => None,
    }
}

fn move_single_cursor(cursor: &mut Cursor, galley: &Galley, key: Key, modifiers: &Modifiers, clear_modifiers: bool) {
    match key {
        Key::ArrowLeft => {
            if modifiers.alt || modifiers.ctrl {
                // alt on mac, ctrl on windows
                *cursor = galley.from_ccursor(ccursor_previous_word(&galley.text, cursor.ccursor));
            } else if modifiers.mac_cmd {
                *cursor = galley.cursor_begin_of_row(cursor);
            } else {
                *cursor = galley.cursor_left_one_character(cursor);
            }
        }
        Key::ArrowRight => {
            if !clear_modifiers && (modifiers.alt || modifiers.ctrl) {
                // alt on mac, ctrl on windows
                *cursor = galley.from_ccursor(ccursor_next_word(&galley.text, cursor.ccursor));
            } else if !clear_modifiers && modifiers.mac_cmd {
                *cursor = galley.cursor_end_of_row(cursor);
            } else {
                *cursor = galley.cursor_right_one_character(cursor);
            }
        }
        Key::ArrowUp => {
            if modifiers.command {
                // mac and windows behavior
                *cursor = Cursor::default();
            } else {
                *cursor = galley.cursor_up_one_row(cursor);
            }
        }
        Key::ArrowDown => {
            if modifiers.command {
                // mac and windows behavior
                *cursor = galley.end();
            } else {
                *cursor = galley.cursor_down_one_row(cursor);
            }
        }

        Key::Home => {
            if modifiers.ctrl {
                // windows behavior
                *cursor = Cursor::default();
            } else {
                *cursor = galley.cursor_begin_of_row(cursor);
            }
        }
        Key::End => {
            if modifiers.ctrl {
                // windows behavior
                *cursor = galley.end();
            } else {
                *cursor = galley.cursor_end_of_row(cursor);
            }
        }

        _ => unreachable!(),
    }
}

// ----------------------------------------------------------------------------

fn select_word_at(text: &str, ccursor: CCursor) -> CCursorPair {
    if ccursor.index == 0 {
        CCursorPair::two(ccursor, ccursor_next_word(text, ccursor))
    } else {
        let it = text.chars();
        let mut it = it.skip(ccursor.index - 1);
        if let Some(char_before_cursor) = it.next() {
            if let Some(char_after_cursor) = it.next() {
                if is_word_char(char_before_cursor) && is_word_char(char_after_cursor) {
                    let min = ccursor_previous_word(text, ccursor + 1);
                    let max = ccursor_next_word(text, min);
                    CCursorPair::two(min, max)
                } else if is_word_char(char_before_cursor) {
                    let min = ccursor_previous_word(text, ccursor);
                    let max = ccursor_next_word(text, min);
                    CCursorPair::two(min, max)
                } else if is_word_char(char_after_cursor) {
                    let max = ccursor_next_word(text, ccursor);
                    CCursorPair::two(ccursor, max)
                } else {
                    let min = ccursor_previous_word(text, ccursor);
                    let max = ccursor_next_word(text, ccursor);
                    CCursorPair::two(min, max)
                }
            } else {
                let min = ccursor_previous_word(text, ccursor);
                CCursorPair::two(min, ccursor)
            }
        } else {
            let max = ccursor_next_word(text, ccursor);
            CCursorPair::two(ccursor, max)
        }
    }
}


/// find toplevel s-expression from current cursor position ...
fn find_toplevel_sexp(text: &str, cursorp: &CursorPair) -> Option<CCursorPair> {
    let [min, _] = cursorp.sorted();
    
    let mut pos = min.ccursor.index;
    let mut rev_pos = text.len() - pos;
        
    let mut it_l = text.chars().rev();
    let mut it_r = text.chars();
    
    let mut l_pos = pos;
    let mut r_pos = pos;
    let mut last_closing = pos;
    let mut last_opening = pos;

    let mut sexp_found = false;

    // special case: if the cursor is right on an opening paren,
    // move one right ...
    if let Some(cur_chars) = text.get(pos..(pos + 1)) {
	if let Some(cur_char) = cur_chars.chars().next() {
	    if cur_char == '(' {		
		rev_pos =  text.len() - (pos + 1);
		l_pos = pos + 1;
		r_pos = pos + 1;
		last_closing = pos + 1;
		last_opening = pos + 1;
		pos = pos + 1;
	    }
	}
    }
        
    for _ in 0..rev_pos {
	it_l.next();
    }

    for _ in 0..pos {	
	it_r.next();
    }

    let mut balance:i32 = 0;
    // beginning: lparen right after newline
    let mut lparen_found = false;
    while let Some(l_char) = it_l.next() {
	
	if l_char == '\n' && lparen_found { // two newlines - assume end
	    break;
	} else if l_char == '(' {
	    sexp_found = true;
	    l_pos -= 1;
	    last_opening = l_pos;
	    balance += 1;
	    lparen_found = true;
	} else if l_char == ')' {	    
	    l_pos -= 1;
	    balance -= 1;
	    lparen_found = false;	    
	} else {
	    l_pos -= 1;
	    lparen_found = false;	    
	}	
    }

    while let Some(r_char) = it_r.next() {
	if r_char == '(' {	    
	    r_pos += 1;
	    balance += 1;	
	} else if r_char == ')' {	    
	    r_pos += 1;
	    last_closing = r_pos;
	    balance -= 1;
	} else {
	    r_pos += 1;
	}
	
	if balance == 0 {
	    break;
	}
    }
    
    if balance == 0 && sexp_found {
	let left = CCursor {
            index: last_opening,
            prefer_next_row: true,
	};
	let right = CCursor {
            index: last_closing,
            prefer_next_row: false,
	};
	Some(CCursorPair::two(right, left))
    } else {
	None
    }
}


/// format an s-expression (content-agnostic)
fn format_sexp(input: &str) -> String {
    let mut lvl = 0;
    let mut out = "".to_string();
    let mut no_whitespace = false;
    
    for c in input.chars(){
	match c {
	    '(' => {
		lvl += 1;
		out.push(c);
		no_whitespace = false;
	    },
	    ')' => {
		lvl -= 1;
		out.push(c);
		no_whitespace = false;
	    },
	    '\n' => {
		out.push(c);
		no_whitespace = true;		
		for _ in 0..lvl {
		    out.push(' ');
		    out.push(' ');
		}
	    },
	    ' ' => {	
		if !no_whitespace {
		    out.push(c);
		    no_whitespace = true;
		}		
	    },
	    '\t' => {
		// ignore tabs
	    },
	    _ => {		
		out.push(c);
		no_whitespace = false;
	    },
	}
    }
    out
}


/// get the level of indentation needed up to the end of the
/// slice. 
fn sexp_indent_level(input: &str) -> usize {
    let mut lvl = 0;    
    for c in input.chars() {
	match c {
	    '(' => {
		lvl += 1;		
		
	    },
	    ')' => {
		lvl -= 1;		
		
	    },	    
	    _ => {},
	}
    }
    lvl
}

/// primitive ad-hoc color map generator
fn generate_lisp_color_map (input: &str, function_names: &Vec<&str>) -> BTreeMap<usize, CodeColors> {
    let mut color_map = BTreeMap::new();
    
    color_map.insert(0, CodeColors::Normal);
    
    for (i, _) in input.match_indices(":") {
	color_map.insert(i, CodeColors::Keyword);
    }
    
    for (i, _) in input.match_indices("#") {
	color_map.insert(i, CodeColors::Boolean);
    }

    for (i, _) in input.match_indices(";") {
	color_map.insert(i, CodeColors::Comment);
    }

    for f in function_names.iter() {
	for (i, _) in input.match_indices(f) {
	    color_map.insert(i, CodeColors::Function);
	}
    }

    for (i, _) in input.match_indices('\n') {
	color_map.insert(i, CodeColors::Linebreak);	
    }

    for (i, _) in input.match_indices('\"') {
	color_map.insert(i, CodeColors::String);	
    }

    // clear 
    for (i, _) in input.match_indices(|c| c == ' ' || c == '(' || c == ')') {
	color_map.insert(i, CodeColors::Normal);	
    }

    let mut color_map_clean = BTreeMap::new();

    let mut found_comment = false;
    let mut found_normal = false;
    let mut found_string = false;

    for (k,v) in color_map.iter() {
	match v {
	    CodeColors::Comment => {
		if !found_string {
		    color_map_clean.insert(*k,*v);
		    found_comment = true;
		    found_normal = false;
		}
	    },
	    CodeColors::String => {
		if !found_string {
		    color_map_clean.insert(*k,*v);
		    found_string = true;
		} else {
		    found_string = false;
		}
		
		found_normal = false;
	    },
	    CodeColors::Normal => {
		if !found_normal && !found_comment && !found_string {
		    color_map_clean.insert(*k,*v);
		    found_normal = true;
		}				
	    },
	    CodeColors::Linebreak => {	
		found_comment = false;
	    },
	    _ => {
		if !found_comment && !found_string {
		    color_map_clean.insert(*k,*v);
		    found_normal = false;
		}		
	    }
	}	
    }
    color_map_clean
}

fn ccursor_next_word(text: &str, ccursor: CCursor) -> CCursor {
    CCursor {
        index: next_word_boundary_char_index(text.chars(), ccursor.index),
        prefer_next_row: false,
    }
}

fn ccursor_previous_word(text: &str, ccursor: CCursor) -> CCursor {
    let num_chars = text.chars().count();
    CCursor {
        index: num_chars
            - next_word_boundary_char_index(text.chars().rev(), num_chars - ccursor.index),
        prefer_next_row: true,
    }
}

fn next_word_boundary_char_index(it: impl Iterator<Item = char>, mut index: usize) -> usize {
    let mut it = it.skip(index);
    if let Some(_first) = it.next() {
        index += 1;

        if let Some(second) = it.next() {
            index += 1;
            for next in it {
                if is_word_char(next) != is_word_char(second) {
                    break;
                }
                index += 1;
            }
        }
    }
    index
}

fn is_word_char(c: char) -> bool {
    c.is_ascii_alphanumeric() || c == '_'
}<|MERGE_RESOLUTION|>--- conflicted
+++ resolved
@@ -526,15 +526,9 @@
         }
 
         let text_color = text_color
-<<<<<<< HEAD
-            .or(ui.style().visuals.override_text_color)
-            //.unwrap_or_else(|| ui.style().interact(&response).text_color()); // too bright
-            .unwrap_or_else(|| ui.style().visuals.widgets.inactive.text_color());
-=======
             .or(ui.visuals().override_text_color)
             // .unwrap_or_else(|| ui.style().interact(&response).text_color()); // too bright
             .unwrap_or_else(|| ui.visuals().widgets.inactive.text_color());
->>>>>>> 4e7e128b
         ui.painter()
             .galley(response.rect.min, galley, text_style, text_color);
 
@@ -1190,12 +1184,7 @@
 
 // ----------------------------------------------------------------------------
 
-<<<<<<< HEAD
 fn paint_cursor_selection(ui: &mut Ui, pos: Pos2, galley: &Galley, cursorp: &CursorPair, color: Color32) {
-=======
-fn paint_cursor_selection(ui: &mut Ui, pos: Pos2, galley: &Galley, cursorp: &CursorPair) {
-    let color = ui.visuals().selection.bg_fill;
->>>>>>> 4e7e128b
     if cursorp.is_empty() {
         return;
     }
