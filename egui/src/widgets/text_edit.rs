--- conflicted
+++ resolved
@@ -1,26 +1,15 @@
-<<<<<<< HEAD
-use crate::{util::undoer::Undoer, *};
+use crate::{output::OutputEvent, util::undoer::Undoer, *};
 use epaint::{
     text::{cursor::*, TextColorMap},
     *,
 };
 use std::collections::{BTreeMap, HashMap};
-=======
-use crate::{output::OutputEvent, util::undoer::Undoer, *};
-use epaint::{text::cursor::*, *};
->>>>>>> a53ae883
 use std::ops::Range;
-
 
 #[derive(Clone, Debug, Default)]
 #[cfg_attr(feature = "persistence", derive(serde::Deserialize, serde::Serialize))]
 #[cfg_attr(feature = "persistence", serde(default))]
-<<<<<<< HEAD
-pub(crate) struct State<S: TextBuffer> {
-    #[serde(skip)]
-=======
 pub(crate) struct State {
->>>>>>> a53ae883
     cursorp: Option<CursorPair>,
     #[serde(skip)]
     y_offset: f32, // the currently displayed subsection of the galley
@@ -151,10 +140,10 @@
     /// `ch_range` is a *character range*, not a byte range.
     fn delete_char_range(&mut self, ch_range: Range<usize>);
 
-<<<<<<< HEAD
+
     /// Get character in nth position    
     fn nth(&self, pos: usize) -> Option<char>;
-=======
+
     /// Returns this buffer as a `str`.
     ///
     /// This is an utility method, as it simply relies on the `AsRef<str>`
@@ -180,7 +169,6 @@
         self.clear();
         s
     }
->>>>>>> a53ae883
 }
 
 impl TextBuffer for String {
@@ -205,10 +193,11 @@
         self.drain(byte_start..byte_end);
     }
 
-<<<<<<< HEAD
+
     fn nth(&self, pos: usize) -> Option<char> {
 	self.chars().nth(pos)
-=======
+    }
+    
     fn clear(&mut self) {
         self.clear();
     }
@@ -219,7 +208,6 @@
 
     fn take(&mut self) -> String {
         std::mem::take(self)
->>>>>>> a53ae883
     }
 }
 
