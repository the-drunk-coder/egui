//! Contains items that can be added to a plot.

use std::ops::{Bound, RangeBounds, RangeInclusive};

use epaint::{Mesh, text::TextColorMap};

use super::transform::{Bounds, ScreenTransform};
use crate::*;

const DEFAULT_FILL_ALPHA: f32 = 0.05;

/// A value in the value-space of the plot.
///
/// Uses f64 for improved accuracy to enable plotting
/// large values (e.g. unix time on x axis).
#[derive(Clone, Copy, Debug, PartialEq)]
pub struct Value {
    /// This is often something monotonically increasing, such as time, but doesn't have to be.
    /// Goes from left to right.
    pub x: f64,
    /// Goes from bottom to top (inverse of everything else in egui!).
    pub y: f64,
}

impl Value {
    #[inline(always)]
    pub fn new(x: impl Into<f64>, y: impl Into<f64>) -> Self {
        Self {
            x: x.into(),
            y: y.into(),
        }
    }
}

// ----------------------------------------------------------------------------

#[derive(Debug, PartialEq, Clone, Copy)]
pub enum LineStyle {
    Solid,
    Dotted { spacing: f32 },
    Dashed { length: f32 },
}

impl LineStyle {
    pub fn dashed_loose() -> Self {
        Self::Dashed { length: 10.0 }
    }

    pub fn dashed_dense() -> Self {
        Self::Dashed { length: 5.0 }
    }

    pub fn dotted_loose() -> Self {
        Self::Dotted { spacing: 10.0 }
    }

    pub fn dotted_dense() -> Self {
        Self::Dotted { spacing: 5.0 }
    }

    fn style_line(
        &self,
        line: Vec<Pos2>,
        mut stroke: Stroke,
        highlight: bool,
        shapes: &mut Vec<Shape>,
    ) {
        match line.len() {
            0 => {}
            1 => {
                let mut radius = stroke.width / 2.0;
                if highlight {
                    radius *= 2f32.sqrt();
                }
                shapes.push(Shape::circle_filled(line[0], radius, stroke.color));
            }
            _ => {
                match self {
                    LineStyle::Solid => {
                        if highlight {
                            stroke.width *= 2.0;
                        }
                        shapes.push(Shape::line(line, stroke));
                    }
                    LineStyle::Dotted { spacing } => {
                        // Take the stroke width for the radius even though it's not "correct", otherwise
                        // the dots would become too small.
                        let mut radius = stroke.width;
                        if highlight {
                            radius *= 2f32.sqrt();
                        }
                        shapes.extend(Shape::dotted_line(&line, stroke.color, *spacing, radius))
                    }
                    LineStyle::Dashed { length } => {
                        if highlight {
                            stroke.width *= 2.0;
                        }
                        let golden_ratio = (5.0_f32.sqrt() - 1.0) / 2.0; // 0.61803398875
                        shapes.extend(Shape::dashed_line(
                            &line,
                            stroke,
                            *length,
                            length * golden_ratio,
                        ))
                    }
                }
            }
        }
    }
}

impl ToString for LineStyle {
    fn to_string(&self) -> String {
        match self {
            LineStyle::Solid => "Solid".into(),
            LineStyle::Dotted { spacing } => format!("Dotted{}Px", spacing),
            LineStyle::Dashed { length } => format!("Dashed{}Px", length),
        }
    }
}

// ----------------------------------------------------------------------------

/// A horizontal line in a plot, filling the full width
#[derive(Clone, Debug, PartialEq)]
pub struct HLine {
    pub(super) y: f64,
    pub(super) stroke: Stroke,
    pub(super) name: String,
    pub(super) highlight: bool,
    pub(super) style: LineStyle,
}

impl HLine {
    pub fn new(y: impl Into<f64>) -> Self {
        Self {
            y: y.into(),
            stroke: Stroke::new(1.0, Color32::TRANSPARENT),
            name: String::default(),
            highlight: false,
            style: LineStyle::Solid,
        }
    }

    /// Highlight this line in the plot by scaling up the line.
    pub fn highlight(mut self) -> Self {
        self.highlight = true;
        self
    }

    /// Add a stroke.
    pub fn stroke(mut self, stroke: impl Into<Stroke>) -> Self {
        self.stroke = stroke.into();
        self
    }

    /// Stroke width. A high value means the plot thickens.
    pub fn width(mut self, width: impl Into<f32>) -> Self {
        self.stroke.width = width.into();
        self
    }

    /// Stroke color. Default is `Color32::TRANSPARENT` which means a color will be auto-assigned.
    pub fn color(mut self, color: impl Into<Color32>) -> Self {
        self.stroke.color = color.into();
        self
    }

    /// Set the line's style. Default is `LineStyle::Solid`.
    pub fn style(mut self, style: LineStyle) -> Self {
        self.style = style;
        self
    }

    /// Name of this horizontal line.
    ///
    /// This name will show up in the plot legend, if legends are turned on.
    ///
    /// Multiple plot items may share the same name, in which case they will also share an entry in
    /// the legend.
    #[allow(clippy::needless_pass_by_value)]
    pub fn name(mut self, name: impl ToString) -> Self {
        self.name = name.to_string();
        self
    }
}

impl PlotItem for HLine {
    fn get_shapes(&self, _ui: &mut Ui, transform: &ScreenTransform, shapes: &mut Vec<Shape>) {
        let HLine {
            y,
            stroke,
            highlight,
            style,
            ..
        } = self;
        let points = vec![
            transform.position_from_value(&Value::new(transform.bounds().min[0], *y)),
            transform.position_from_value(&Value::new(transform.bounds().max[0], *y)),
        ];
        style.style_line(points, *stroke, *highlight, shapes);
    }

    fn initialize(&mut self, _x_range: RangeInclusive<f64>) {}

    fn name(&self) -> &str {
        &self.name
    }

    fn color(&self) -> Color32 {
        self.stroke.color
    }

    fn highlight(&mut self) {
        self.highlight = true;
    }

    fn highlighted(&self) -> bool {
        self.highlight
    }

    fn values(&self) -> Option<&Values> {
        None
    }

    fn get_bounds(&self) -> Bounds {
        let mut bounds = Bounds::NOTHING;
        bounds.min[1] = self.y;
        bounds.max[1] = self.y;
        bounds
    }
}

/// A vertical line in a plot, filling the full width
#[derive(Clone, Debug, PartialEq)]
pub struct VLine {
    pub(super) x: f64,
    pub(super) stroke: Stroke,
    pub(super) name: String,
    pub(super) highlight: bool,
    pub(super) style: LineStyle,
}

impl VLine {
    pub fn new(x: impl Into<f64>) -> Self {
        Self {
            x: x.into(),
            stroke: Stroke::new(1.0, Color32::TRANSPARENT),
            name: String::default(),
            highlight: false,
            style: LineStyle::Solid,
        }
    }

    /// Highlight this line in the plot by scaling up the line.
    pub fn highlight(mut self) -> Self {
        self.highlight = true;
        self
    }

    /// Add a stroke.
    pub fn stroke(mut self, stroke: impl Into<Stroke>) -> Self {
        self.stroke = stroke.into();
        self
    }

    /// Stroke width. A high value means the plot thickens.
    pub fn width(mut self, width: impl Into<f32>) -> Self {
        self.stroke.width = width.into();
        self
    }

    /// Stroke color. Default is `Color32::TRANSPARENT` which means a color will be auto-assigned.
    pub fn color(mut self, color: impl Into<Color32>) -> Self {
        self.stroke.color = color.into();
        self
    }

    /// Set the line's style. Default is `LineStyle::Solid`.
    pub fn style(mut self, style: LineStyle) -> Self {
        self.style = style;
        self
    }

    /// Name of this vertical line.
    ///
    /// This name will show up in the plot legend, if legends are turned on.
    ///
    /// Multiple plot items may share the same name, in which case they will also share an entry in
    /// the legend.
    #[allow(clippy::needless_pass_by_value)]
    pub fn name(mut self, name: impl ToString) -> Self {
        self.name = name.to_string();
        self
    }
}

impl PlotItem for VLine {
    fn get_shapes(&self, _ui: &mut Ui, transform: &ScreenTransform, shapes: &mut Vec<Shape>) {
        let VLine {
            x,
            stroke,
            highlight,
            style,
            ..
        } = self;
        let points = vec![
            transform.position_from_value(&Value::new(*x, transform.bounds().min[1])),
            transform.position_from_value(&Value::new(*x, transform.bounds().max[1])),
        ];
        style.style_line(points, *stroke, *highlight, shapes)
    }

    fn initialize(&mut self, _x_range: RangeInclusive<f64>) {}

    fn name(&self) -> &str {
        &self.name
    }

    fn color(&self) -> Color32 {
        self.stroke.color
    }

    fn highlight(&mut self) {
        self.highlight = true;
    }

    fn highlighted(&self) -> bool {
        self.highlight
    }

    fn values(&self) -> Option<&Values> {
        None
    }

    fn get_bounds(&self) -> Bounds {
        let mut bounds = Bounds::NOTHING;
        bounds.min[0] = self.x;
        bounds.max[0] = self.x;
        bounds
    }
}

/// Trait shared by things that can be drawn in the plot.
pub(super) trait PlotItem {
    fn get_shapes(&self, ui: &mut Ui, transform: &ScreenTransform, shapes: &mut Vec<Shape>);
    fn initialize(&mut self, x_range: RangeInclusive<f64>);
    fn name(&self) -> &str;
    fn color(&self) -> Color32;
    fn highlight(&mut self);
    fn highlighted(&self) -> bool;
    fn values(&self) -> Option<&Values>;
    fn get_bounds(&self) -> Bounds;
}

// ----------------------------------------------------------------------------

/// Describes a function y = f(x) with an optional range for x and a number of points.
struct ExplicitGenerator {
    function: Box<dyn Fn(f64) -> f64>,
    x_range: RangeInclusive<f64>,
    points: usize,
}

pub struct Values {
    pub(super) values: Vec<Value>,
    generator: Option<ExplicitGenerator>,
}

impl Default for Values {
    fn default() -> Self {
        Self {
            values: Vec::new(),
            generator: None,
        }
    }
}

impl Values {
    pub fn from_values(values: Vec<Value>) -> Self {
        Self {
            values,
            generator: None,
        }
    }

    pub fn from_values_iter(iter: impl Iterator<Item = Value>) -> Self {
        Self::from_values(iter.collect())
    }

    /// Draw a line based on a function `y=f(x)`, a range (which can be infinite) for x and the number of points.
    pub fn from_explicit_callback(
        function: impl Fn(f64) -> f64 + 'static,
        x_range: impl RangeBounds<f64>,
        points: usize,
    ) -> Self {
        let start = match x_range.start_bound() {
            Bound::Included(x) | Bound::Excluded(x) => *x,
            Bound::Unbounded => f64::NEG_INFINITY,
        };
        let end = match x_range.end_bound() {
            Bound::Included(x) | Bound::Excluded(x) => *x,
            Bound::Unbounded => f64::INFINITY,
        };
        let x_range = start..=end;

        let generator = ExplicitGenerator {
            function: Box::new(function),
            x_range,
            points,
        };

        Self {
            values: Vec::new(),
            generator: Some(generator),
        }
    }

    /// Draw a line based on a function `(x,y)=f(t)`, a range for t and the number of points.
    /// The range may be specified as start..end or as start..=end.
    pub fn from_parametric_callback(
        function: impl Fn(f64) -> (f64, f64),
        t_range: impl RangeBounds<f64>,
        points: usize,
    ) -> Self {
        let start = match t_range.start_bound() {
            Bound::Included(x) => x,
            Bound::Excluded(_) => unreachable!(),
            Bound::Unbounded => panic!("The range for parametric functions must be bounded!"),
        };
        let end = match t_range.end_bound() {
            Bound::Included(x) | Bound::Excluded(x) => x,
            Bound::Unbounded => panic!("The range for parametric functions must be bounded!"),
        };
        let last_point_included = matches!(t_range.end_bound(), Bound::Included(_));
        let increment = if last_point_included {
            (end - start) / (points - 1) as f64
        } else {
            (end - start) / points as f64
        };
        let values = (0..points).map(|i| {
            let t = start + i as f64 * increment;
            let (x, y) = function(t);
            Value { x, y }
        });
        Self::from_values_iter(values)
    }

    /// From a series of y-values.
    /// The x-values will be the indices of these values
    pub fn from_ys_f32(ys: &[f32]) -> Self {
        let values: Vec<Value> = ys
            .iter()
            .enumerate()
            .map(|(i, &y)| Value {
                x: i as f64,
                y: y as f64,
            })
            .collect();
        Self::from_values(values)
    }

    /// Returns true if there are no data points available and there is no function to generate any.
    pub(super) fn is_empty(&self) -> bool {
        self.generator.is_none() && self.values.is_empty()
    }

    /// If initialized with a generator function, this will generate `n` evenly spaced points in the
    /// given range.
    pub(super) fn generate_points(&mut self, x_range: RangeInclusive<f64>) {
        if let Some(generator) = self.generator.take() {
            if let Some(intersection) = Self::range_intersection(&x_range, &generator.x_range) {
                let increment =
                    (intersection.end() - intersection.start()) / (generator.points - 1) as f64;
                self.values = (0..generator.points)
                    .map(|i| {
                        let x = intersection.start() + i as f64 * increment;
                        let y = (generator.function)(x);
                        Value { x, y }
                    })
                    .collect();
            }
        }
    }

    /// Returns the intersection of two ranges if they intersect.
    fn range_intersection(
        range1: &RangeInclusive<f64>,
        range2: &RangeInclusive<f64>,
    ) -> Option<RangeInclusive<f64>> {
        let start = range1.start().max(*range2.start());
        let end = range1.end().min(*range2.end());
        (start < end).then(|| start..=end)
    }

    pub(super) fn get_bounds(&self) -> Bounds {
        let mut bounds = Bounds::NOTHING;
        self.values
            .iter()
            .for_each(|value| bounds.extend_with(value));
        bounds
    }
}

// ----------------------------------------------------------------------------

#[derive(Debug, PartialEq, Eq, Clone, Copy)]
pub enum MarkerShape {
    Circle,
    Diamond,
    Square,
    Cross,
    Plus,
    Up,
    Down,
    Left,
    Right,
    Asterisk,
}

impl MarkerShape {
    /// Get a vector containing all marker shapes.
    pub fn all() -> impl Iterator<Item = MarkerShape> {
        [
            Self::Circle,
            Self::Diamond,
            Self::Square,
            Self::Cross,
            Self::Plus,
            Self::Up,
            Self::Down,
            Self::Left,
            Self::Right,
            Self::Asterisk,
        ]
        .iter()
        .copied()
    }
}

/// A series of values forming a path.
pub struct Line {
    pub(super) series: Values,
    pub(super) stroke: Stroke,
    pub(super) name: String,
    pub(super) highlight: bool,
    pub(super) fill: Option<f32>,
    pub(super) style: LineStyle,
}

impl Line {
    pub fn new(series: Values) -> Self {
        Self {
            series,
            stroke: Stroke::new(1.0, Color32::TRANSPARENT),
            name: Default::default(),
            highlight: false,
            fill: None,
            style: LineStyle::Solid,
        }
    }

    /// Highlight this line in the plot by scaling up the line.
    pub fn highlight(mut self) -> Self {
        self.highlight = true;
        self
    }

    /// Add a stroke.
    pub fn stroke(mut self, stroke: impl Into<Stroke>) -> Self {
        self.stroke = stroke.into();
        self
    }

    /// Stroke width. A high value means the plot thickens.
    pub fn width(mut self, width: impl Into<f32>) -> Self {
        self.stroke.width = width.into();
        self
    }

    /// Stroke color. Default is `Color32::TRANSPARENT` which means a color will be auto-assigned.
    pub fn color(mut self, color: impl Into<Color32>) -> Self {
        self.stroke.color = color.into();
        self
    }

    /// Fill the area between this line and a given horizontal reference line.
    pub fn fill(mut self, y_reference: impl Into<f32>) -> Self {
        self.fill = Some(y_reference.into());
        self
    }

    /// Set the line's style. Default is `LineStyle::Solid`.
    pub fn style(mut self, style: LineStyle) -> Self {
        self.style = style;
        self
    }

    /// Name of this line.
    ///
    /// This name will show up in the plot legend, if legends are turned on.
    ///
    /// Multiple plot items may share the same name, in which case they will also share an entry in
    /// the legend.
    #[allow(clippy::needless_pass_by_value)]
    pub fn name(mut self, name: impl ToString) -> Self {
        self.name = name.to_string();
        self
    }
}

/// Returns the x-coordinate of a possible intersection between a line segment from `p1` to `p2` and
/// a horizontal line at the given y-coordinate.
fn y_intersection(p1: &Pos2, p2: &Pos2, y: f32) -> Option<f32> {
    ((p1.y > y && p2.y < y) || (p1.y < y && p2.y > y))
        .then(|| ((y * (p1.x - p2.x)) - (p1.x * p2.y - p1.y * p2.x)) / (p1.y - p2.y))
}

impl PlotItem for Line {
    fn get_shapes(&self, _ui: &mut Ui, transform: &ScreenTransform, shapes: &mut Vec<Shape>) {
        let Self {
            series,
            stroke,
            highlight,
            mut fill,
            style,
            ..
        } = self;

        let values_tf: Vec<_> = series
            .values
            .iter()
            .map(|v| transform.position_from_value(v))
            .collect();
        let n_values = values_tf.len();

        // Fill the area between the line and a reference line, if required.
        if n_values < 2 {
            fill = None;
        }
        if let Some(y_reference) = fill {
            let mut fill_alpha = DEFAULT_FILL_ALPHA;
            if *highlight {
                fill_alpha = (2.0 * fill_alpha).at_most(1.0);
            }
            let y = transform
                .position_from_value(&Value::new(0.0, y_reference))
                .y;
            let fill_color = Rgba::from(stroke.color)
                .to_opaque()
                .multiply(fill_alpha)
                .into();
            let mut mesh = Mesh::default();
            let expected_intersections = 20;
            mesh.reserve_triangles((n_values - 1) * 2);
            mesh.reserve_vertices(n_values * 2 + expected_intersections);
            values_tf[0..n_values - 1].windows(2).for_each(|w| {
                let i = mesh.vertices.len() as u32;
                mesh.colored_vertex(w[0], fill_color);
                mesh.colored_vertex(pos2(w[0].x, y), fill_color);
                if let Some(x) = y_intersection(&w[0], &w[1], y) {
                    let point = pos2(x, y);
                    mesh.colored_vertex(point, fill_color);
                    mesh.add_triangle(i, i + 1, i + 2);
                    mesh.add_triangle(i + 2, i + 3, i + 4);
                } else {
                    mesh.add_triangle(i, i + 1, i + 2);
                    mesh.add_triangle(i + 1, i + 2, i + 3);
                }
            });
            let last = values_tf[n_values - 1];
            mesh.colored_vertex(last, fill_color);
            mesh.colored_vertex(pos2(last.x, y), fill_color);
            shapes.push(Shape::Mesh(mesh));
        }
        style.style_line(values_tf, *stroke, *highlight, shapes);
    }

    fn initialize(&mut self, x_range: RangeInclusive<f64>) {
        self.series.generate_points(x_range);
    }

    fn name(&self) -> &str {
        self.name.as_str()
    }

    fn color(&self) -> Color32 {
        self.stroke.color
    }

    fn highlight(&mut self) {
        self.highlight = true;
    }

    fn highlighted(&self) -> bool {
        self.highlight
    }

    fn values(&self) -> Option<&Values> {
        Some(&self.series)
    }

    fn get_bounds(&self) -> Bounds {
        self.series.get_bounds()
    }
}

/// A convex polygon.
pub struct Polygon {
    pub(super) series: Values,
    pub(super) stroke: Stroke,
    pub(super) name: String,
    pub(super) highlight: bool,
    pub(super) fill_alpha: f32,
    pub(super) style: LineStyle,
}

impl Polygon {
    pub fn new(series: Values) -> Self {
        Self {
            series,
            stroke: Stroke::new(1.0, Color32::TRANSPARENT),
            name: Default::default(),
            highlight: false,
            fill_alpha: DEFAULT_FILL_ALPHA,
            style: LineStyle::Solid,
        }
    }

    /// Highlight this polygon in the plot by scaling up the stroke and reducing the fill
    /// transparency.
    pub fn highlight(mut self) -> Self {
        self.highlight = true;
        self
    }

    /// Add a custom stroke.
    pub fn stroke(mut self, stroke: impl Into<Stroke>) -> Self {
        self.stroke = stroke.into();
        self
    }

    /// Set the stroke width.
    pub fn width(mut self, width: impl Into<f32>) -> Self {
        self.stroke.width = width.into();
        self
    }

    /// Stroke color. Default is `Color32::TRANSPARENT` which means a color will be auto-assigned.
    pub fn color(mut self, color: impl Into<Color32>) -> Self {
        self.stroke.color = color.into();
        self
    }

    /// Alpha of the filled area.
    pub fn fill_alpha(mut self, alpha: impl Into<f32>) -> Self {
        self.fill_alpha = alpha.into();
        self
    }

    /// Set the outline's style. Default is `LineStyle::Solid`.
    pub fn style(mut self, style: LineStyle) -> Self {
        self.style = style;
        self
    }

    /// Name of this polygon.
    ///
    /// This name will show up in the plot legend, if legends are turned on.
    ///
    /// Multiple plot items may share the same name, in which case they will also share an entry in
    /// the legend.
    #[allow(clippy::needless_pass_by_value)]
    pub fn name(mut self, name: impl ToString) -> Self {
        self.name = name.to_string();
        self
    }
}

impl PlotItem for Polygon {
    fn get_shapes(&self, _ui: &mut Ui, transform: &ScreenTransform, shapes: &mut Vec<Shape>) {
        let Self {
            series,
            stroke,
            highlight,
            mut fill_alpha,
            style,
            ..
        } = self;

        if *highlight {
            fill_alpha = (2.0 * fill_alpha).at_most(1.0);
        }

        let mut values_tf: Vec<_> = series
            .values
            .iter()
            .map(|v| transform.position_from_value(v))
            .collect();

        let fill = Rgba::from(stroke.color).to_opaque().multiply(fill_alpha);

        let shape = Shape::Path {
            points: values_tf.clone(),
            closed: true,
            fill: fill.into(),
            stroke: Stroke::none(),
        };
        shapes.push(shape);
        values_tf.push(*values_tf.first().unwrap());
        style.style_line(values_tf, *stroke, *highlight, shapes);
    }

    fn initialize(&mut self, x_range: RangeInclusive<f64>) {
        self.series.generate_points(x_range);
    }

    fn name(&self) -> &str {
        self.name.as_str()
    }

    fn color(&self) -> Color32 {
        self.stroke.color
    }

    fn highlight(&mut self) {
        self.highlight = true;
    }

    fn highlighted(&self) -> bool {
        self.highlight
    }

    fn values(&self) -> Option<&Values> {
        Some(&self.series)
    }

    fn get_bounds(&self) -> Bounds {
        self.series.get_bounds()
    }
}

/// Text inside the plot.
pub struct Text {
    pub(super) text: String,
    pub(super) style: TextStyle,
    pub(super) position: Value,
    pub(super) name: String,
    pub(super) highlight: bool,
    pub(super) color: Color32,
    pub(super) anchor: Align2,
}

impl Text {
    #[allow(clippy::needless_pass_by_value)]
    pub fn new(position: Value, text: impl ToString) -> Self {
        Self {
            text: text.to_string(),
            style: TextStyle::Small,
            position,
            name: Default::default(),
            highlight: false,
            color: Color32::TRANSPARENT,
            anchor: Align2::CENTER_CENTER,
        }
    }

    /// Highlight this text in the plot by drawing a rectangle around it.
    pub fn highlight(mut self) -> Self {
        self.highlight = true;
        self
    }

    /// Text style. Default is `TextStyle::Small`.
    pub fn style(mut self, style: TextStyle) -> Self {
        self.style = style;
        self
    }

    /// Text color. Default is `Color32::TRANSPARENT` which means a color will be auto-assigned.
    pub fn color(mut self, color: impl Into<Color32>) -> Self {
        self.color = color.into();
        self
    }

    /// Anchor position of the text. Default is `Align2::CENTER_CENTER`.
    pub fn anchor(mut self, anchor: Align2) -> Self {
        self.anchor = anchor;
        self
    }

    /// Name of this text.
    ///
    /// This name will show up in the plot legend, if legends are turned on.
    ///
    /// Multiple plot items may share the same name, in which case they will also share an entry in
    /// the legend.
    #[allow(clippy::needless_pass_by_value)]
    pub fn name(mut self, name: impl ToString) -> Self {
        self.name = name.to_string();
        self
    }
}

impl PlotItem for Text {
    fn get_shapes(&self, ui: &mut Ui, transform: &ScreenTransform, shapes: &mut Vec<Shape>) {
        let color = if self.color == Color32::TRANSPARENT {
            ui.style().visuals.text_color()
        } else {
            self.color
        };
        let pos = transform.position_from_value(&self.position);
        let galley = ui
            .fonts()
            .layout_multiline(self.style, self.text.clone(), f32::INFINITY);
        let rect = self
            .anchor
            .anchor_rect(Rect::from_min_size(pos, galley.size));
        shapes.push(Shape::Text {
            pos: rect.min,
            galley,
<<<<<<< HEAD
            default_color: color,
	    color_map: TextColorMap::default(),
=======
	    color_map: TextColorMap::default(),
            default_color: color,
>>>>>>> 3bf41c9d
            fake_italics: false,
        });
        if self.highlight {
            shapes.push(Shape::rect_stroke(
                rect.expand(2.0),
                1.0,
                Stroke::new(0.5, color),
            ));
        }
    }

    fn initialize(&mut self, _x_range: RangeInclusive<f64>) {}

    fn name(&self) -> &str {
        self.name.as_str()
    }

    fn color(&self) -> Color32 {
        self.color
    }

    fn highlight(&mut self) {
        self.highlight = true;
    }

    fn highlighted(&self) -> bool {
        self.highlight
    }

    fn values(&self) -> Option<&Values> {
        None
    }

    fn get_bounds(&self) -> Bounds {
        let mut bounds = Bounds::NOTHING;
        bounds.extend_with(&self.position);
        bounds
    }
}

/// A set of points.
pub struct Points {
    pub(super) series: Values,
    pub(super) shape: MarkerShape,
    /// Color of the marker. `Color32::TRANSPARENT` means that it will be picked automatically.
    pub(super) color: Color32,
    /// Whether to fill the marker. Does not apply to all types.
    pub(super) filled: bool,
    /// The maximum extent of the marker from its center.
    pub(super) radius: f32,
    pub(super) name: String,
    pub(super) highlight: bool,
    pub(super) stems: Option<f32>,
}

impl Points {
    pub fn new(series: Values) -> Self {
        Self {
            series,
            shape: MarkerShape::Circle,
            color: Color32::TRANSPARENT,
            filled: true,
            radius: 1.0,
            name: Default::default(),
            highlight: false,
            stems: None,
        }
    }

    /// Set the shape of the markers.
    pub fn shape(mut self, shape: MarkerShape) -> Self {
        self.shape = shape;
        self
    }

    /// Highlight these points in the plot by scaling up their markers.
    pub fn highlight(mut self) -> Self {
        self.highlight = true;
        self
    }

    /// Set the marker's color.
    pub fn color(mut self, color: impl Into<Color32>) -> Self {
        self.color = color.into();
        self
    }

    /// Whether to fill the marker.
    pub fn filled(mut self, filled: bool) -> Self {
        self.filled = filled;
        self
    }

    /// Whether to add stems between the markers and a horizontal reference line.
    pub fn stems(mut self, y_reference: impl Into<f32>) -> Self {
        self.stems = Some(y_reference.into());
        self
    }

    /// Set the maximum extent of the marker around its position.
    pub fn radius(mut self, radius: impl Into<f32>) -> Self {
        self.radius = radius.into();
        self
    }

    /// Name of this set of points.
    ///
    /// This name will show up in the plot legend, if legends are turned on.
    ///
    /// Multiple plot items may share the same name, in which case they will also share an entry in
    /// the legend.
    #[allow(clippy::needless_pass_by_value)]
    pub fn name(mut self, name: impl ToString) -> Self {
        self.name = name.to_string();
        self
    }
}

impl PlotItem for Points {
    fn get_shapes(&self, _ui: &mut Ui, transform: &ScreenTransform, shapes: &mut Vec<Shape>) {
        let sqrt_3 = 3f32.sqrt();
        let frac_sqrt_3_2 = 3f32.sqrt() / 2.0;
        let frac_1_sqrt_2 = 1.0 / 2f32.sqrt();

        let Self {
            series,
            shape,
            color,
            filled,
            mut radius,
            highlight,
            stems,
            ..
        } = self;

        let stroke_size = radius / 5.0;

        let default_stroke = Stroke::new(stroke_size, *color);
        let mut stem_stroke = default_stroke;
        let stroke = (!filled)
            .then(|| default_stroke)
            .unwrap_or_else(Stroke::none);
        let fill = filled.then(|| *color).unwrap_or_default();

        if *highlight {
            radius *= 2f32.sqrt();
            stem_stroke.width *= 2.0;
        }

        let y_reference =
            stems.map(|y| transform.position_from_value(&Value::new(0.0, y)).y as f32);

        series
            .values
            .iter()
            .map(|value| transform.position_from_value(value))
            .for_each(|center| {
                let tf = |dx: f32, dy: f32| -> Pos2 { center + radius * vec2(dx, dy) };

                if let Some(y) = y_reference {
                    let stem = Shape::line_segment([center, pos2(center.x, y)], stem_stroke);
                    shapes.push(stem);
                }

                match shape {
                    MarkerShape::Circle => {
                        shapes.push(Shape::Circle {
                            center,
                            radius,
                            fill,
                            stroke,
                        });
                    }
                    MarkerShape::Diamond => {
                        let points = vec![tf(1.0, 0.0), tf(0.0, -1.0), tf(-1.0, 0.0), tf(0.0, 1.0)];
                        shapes.push(Shape::Path {
                            points,
                            closed: true,
                            fill,
                            stroke,
                        });
                    }
                    MarkerShape::Square => {
                        let points = vec![
                            tf(frac_1_sqrt_2, frac_1_sqrt_2),
                            tf(frac_1_sqrt_2, -frac_1_sqrt_2),
                            tf(-frac_1_sqrt_2, -frac_1_sqrt_2),
                            tf(-frac_1_sqrt_2, frac_1_sqrt_2),
                        ];
                        shapes.push(Shape::Path {
                            points,
                            closed: true,
                            fill,
                            stroke,
                        });
                    }
                    MarkerShape::Cross => {
                        let diagonal1 = [
                            tf(-frac_1_sqrt_2, -frac_1_sqrt_2),
                            tf(frac_1_sqrt_2, frac_1_sqrt_2),
                        ];
                        let diagonal2 = [
                            tf(frac_1_sqrt_2, -frac_1_sqrt_2),
                            tf(-frac_1_sqrt_2, frac_1_sqrt_2),
                        ];
                        shapes.push(Shape::line_segment(diagonal1, default_stroke));
                        shapes.push(Shape::line_segment(diagonal2, default_stroke));
                    }
                    MarkerShape::Plus => {
                        let horizontal = [tf(-1.0, 0.0), tf(1.0, 0.0)];
                        let vertical = [tf(0.0, -1.0), tf(0.0, 1.0)];
                        shapes.push(Shape::line_segment(horizontal, default_stroke));
                        shapes.push(Shape::line_segment(vertical, default_stroke));
                    }
                    MarkerShape::Up => {
                        let points =
                            vec![tf(0.0, -1.0), tf(-0.5 * sqrt_3, 0.5), tf(0.5 * sqrt_3, 0.5)];
                        shapes.push(Shape::Path {
                            points,
                            closed: true,
                            fill,
                            stroke,
                        });
                    }
                    MarkerShape::Down => {
                        let points = vec![
                            tf(0.0, 1.0),
                            tf(-0.5 * sqrt_3, -0.5),
                            tf(0.5 * sqrt_3, -0.5),
                        ];
                        shapes.push(Shape::Path {
                            points,
                            closed: true,
                            fill,
                            stroke,
                        });
                    }
                    MarkerShape::Left => {
                        let points =
                            vec![tf(-1.0, 0.0), tf(0.5, -0.5 * sqrt_3), tf(0.5, 0.5 * sqrt_3)];
                        shapes.push(Shape::Path {
                            points,
                            closed: true,
                            fill,
                            stroke,
                        });
                    }
                    MarkerShape::Right => {
                        let points = vec![
                            tf(1.0, 0.0),
                            tf(-0.5, -0.5 * sqrt_3),
                            tf(-0.5, 0.5 * sqrt_3),
                        ];
                        shapes.push(Shape::Path {
                            points,
                            closed: true,
                            fill,
                            stroke,
                        });
                    }
                    MarkerShape::Asterisk => {
                        let vertical = [tf(0.0, -1.0), tf(0.0, 1.0)];
                        let diagonal1 = [tf(-frac_sqrt_3_2, 0.5), tf(frac_sqrt_3_2, -0.5)];
                        let diagonal2 = [tf(-frac_sqrt_3_2, -0.5), tf(frac_sqrt_3_2, 0.5)];
                        shapes.push(Shape::line_segment(vertical, default_stroke));
                        shapes.push(Shape::line_segment(diagonal1, default_stroke));
                        shapes.push(Shape::line_segment(diagonal2, default_stroke));
                    }
                }
            });
    }

    fn initialize(&mut self, x_range: RangeInclusive<f64>) {
        self.series.generate_points(x_range);
    }

    fn name(&self) -> &str {
        self.name.as_str()
    }

    fn color(&self) -> Color32 {
        self.color
    }

    fn highlight(&mut self) {
        self.highlight = true;
    }

    fn highlighted(&self) -> bool {
        self.highlight
    }

    fn values(&self) -> Option<&Values> {
        Some(&self.series)
    }

    fn get_bounds(&self) -> Bounds {
        self.series.get_bounds()
    }
}

/// A set of arrows.
pub struct Arrows {
    pub(super) origins: Values,
    pub(super) tips: Values,
    pub(super) color: Color32,
    pub(super) name: String,
    pub(super) highlight: bool,
}

impl Arrows {
    pub fn new(origins: Values, tips: Values) -> Self {
        Self {
            origins,
            tips,
            color: Color32::TRANSPARENT,
            name: Default::default(),
            highlight: false,
        }
    }

    /// Highlight these arrows in the plot.
    pub fn highlight(mut self) -> Self {
        self.highlight = true;
        self
    }

    /// Set the arrows' color.
    pub fn color(mut self, color: impl Into<Color32>) -> Self {
        self.color = color.into();
        self
    }

    /// Name of this set of arrows.
    ///
    /// This name will show up in the plot legend, if legends are turned on.
    ///
    /// Multiple plot items may share the same name, in which case they will also share an entry in
    /// the legend.
    #[allow(clippy::needless_pass_by_value)]
    pub fn name(mut self, name: impl ToString) -> Self {
        self.name = name.to_string();
        self
    }
}

impl PlotItem for Arrows {
    fn get_shapes(&self, _ui: &mut Ui, transform: &ScreenTransform, shapes: &mut Vec<Shape>) {
        use crate::emath::*;
        let Self {
            origins,
            tips,
            color,
            highlight,
            ..
        } = self;
        let stroke = Stroke::new(if *highlight { 2.0 } else { 1.0 }, *color);
        origins
            .values
            .iter()
            .zip(tips.values.iter())
            .map(|(origin, tip)| {
                (
                    transform.position_from_value(origin),
                    transform.position_from_value(tip),
                )
            })
            .for_each(|(origin, tip)| {
                let vector = tip - origin;
                let rot = Rot2::from_angle(std::f32::consts::TAU / 10.0);
                let tip_length = vector.length() / 4.0;
                let tip = origin + vector;
                let dir = vector.normalized();
                shapes.push(Shape::line_segment([origin, tip], stroke));
                shapes.push(Shape::line(
                    vec![
                        tip - tip_length * (rot.inverse() * dir),
                        tip,
                        tip - tip_length * (rot * dir),
                    ],
                    stroke,
                ));
            });
    }

    fn initialize(&mut self, _x_range: RangeInclusive<f64>) {
        self.origins
            .generate_points(f64::NEG_INFINITY..=f64::INFINITY);
        self.tips.generate_points(f64::NEG_INFINITY..=f64::INFINITY);
    }

    fn name(&self) -> &str {
        self.name.as_str()
    }

    fn color(&self) -> Color32 {
        self.color
    }

    fn highlight(&mut self) {
        self.highlight = true;
    }

    fn highlighted(&self) -> bool {
        self.highlight
    }

    fn values(&self) -> Option<&Values> {
        Some(&self.origins)
    }

    fn get_bounds(&self) -> Bounds {
        self.origins.get_bounds()
    }
}

/// An image in the plot.
pub struct PlotImage {
    pub(super) position: Value,
    pub(super) texture_id: TextureId,
    pub(super) uv: Rect,
    pub(super) size: Vec2,
    pub(super) bg_fill: Color32,
    pub(super) tint: Color32,
    pub(super) highlight: bool,
    pub(super) name: String,
}

impl PlotImage {
    /// Create a new image with position and size in plot coordinates.
    pub fn new(texture_id: TextureId, position: Value, size: impl Into<Vec2>) -> Self {
        Self {
            position,
            name: Default::default(),
            highlight: false,
            texture_id,
            uv: Rect::from_min_max(pos2(0.0, 0.0), pos2(1.0, 1.0)),
            size: size.into(),
            bg_fill: Default::default(),
            tint: Color32::WHITE,
        }
    }

    /// Highlight this image in the plot.
    pub fn highlight(mut self) -> Self {
        self.highlight = true;
        self
    }

    /// Select UV range. Default is (0,0) in top-left, (1,1) bottom right.
    pub fn uv(mut self, uv: impl Into<Rect>) -> Self {
        self.uv = uv.into();
        self
    }

    /// A solid color to put behind the image. Useful for transparent images.
    pub fn bg_fill(mut self, bg_fill: impl Into<Color32>) -> Self {
        self.bg_fill = bg_fill.into();
        self
    }

    /// Multiply image color with this. Default is WHITE (no tint).
    pub fn tint(mut self, tint: impl Into<Color32>) -> Self {
        self.tint = tint.into();
        self
    }

    /// Name of this image.
    ///
    /// This name will show up in the plot legend, if legends are turned on.
    ///
    /// Multiple plot items may share the same name, in which case they will also share an entry in
    /// the legend.
    #[allow(clippy::needless_pass_by_value)]
    pub fn name(mut self, name: impl ToString) -> Self {
        self.name = name.to_string();
        self
    }
}

impl PlotItem for PlotImage {
    fn get_shapes(&self, ui: &mut Ui, transform: &ScreenTransform, shapes: &mut Vec<Shape>) {
        let Self {
            position,
            texture_id,
            uv,
            size,
            bg_fill,
            tint,
            highlight,
            ..
        } = self;
        let rect = {
            let left_top = Value::new(
                position.x as f32 - size.x / 2.0,
                position.y as f32 - size.y / 2.0,
            );
            let right_bottom = Value::new(
                position.x as f32 + size.x / 2.0,
                position.y as f32 + size.y / 2.0,
            );
            let left_top_tf = transform.position_from_value(&left_top);
            let right_bottom_tf = transform.position_from_value(&right_bottom);
            Rect::from_two_pos(left_top_tf, right_bottom_tf)
        };
        Image::new(*texture_id, *size)
            .bg_fill(*bg_fill)
            .tint(*tint)
            .uv(*uv)
            .paint_at(ui, rect);
        if *highlight {
            shapes.push(Shape::rect_stroke(
                rect,
                0.0,
                Stroke::new(1.0, ui.visuals().strong_text_color()),
            ))
        }
    }

    fn initialize(&mut self, _x_range: RangeInclusive<f64>) {}

    fn name(&self) -> &str {
        self.name.as_str()
    }

    fn color(&self) -> Color32 {
        Color32::TRANSPARENT
    }

    fn highlight(&mut self) {
        self.highlight = true;
    }

    fn highlighted(&self) -> bool {
        self.highlight
    }

    fn values(&self) -> Option<&Values> {
        None
    }

    fn get_bounds(&self) -> Bounds {
        let mut bounds = Bounds::NOTHING;
        let left_top = Value::new(
            self.position.x as f32 - self.size.x / 2.0,
            self.position.y as f32 - self.size.y / 2.0,
        );
        let right_bottom = Value::new(
            self.position.x as f32 + self.size.x / 2.0,
            self.position.y as f32 + self.size.y / 2.0,
        );
        bounds.extend_with(&left_top);
        bounds.extend_with(&right_bottom);
        bounds
    }
}<|MERGE_RESOLUTION|>--- conflicted
+++ resolved
@@ -919,13 +919,8 @@
         shapes.push(Shape::Text {
             pos: rect.min,
             galley,
-<<<<<<< HEAD
-            default_color: color,
-	    color_map: TextColorMap::default(),
-=======
 	    color_map: TextColorMap::default(),
             default_color: color,
->>>>>>> 3bf41c9d
             fake_italics: false,
         });
         if self.highlight {
